--- conflicted
+++ resolved
@@ -19,18 +19,11 @@
 version = "0.7.0"
 
 [workspace.dependencies]
-<<<<<<< HEAD
 async-trait = "0.1"
-butane = { version = "0.6", path = "butane" }
-butane_cli = { version = "0.6", path = "butane_cli" }
-butane_core = { version = "0.6", path = "butane_core" }
-butane_codegen = { version = "0.6", path = "butane_codegen" }
-=======
 butane = { version = "0.7", path = "butane" }
 butane_cli = { path = "butane_cli" }
 butane_core = { version = "0.7", path = "butane_core" }
 butane_codegen = { version = "0.7", path = "butane_codegen" }
->>>>>>> 305b417b
 butane_test_helper = { path = "butane_test_helper" }
 butane_test_macros = { path = "butane_test_macros" }
 cfg-if = "^1.0"
