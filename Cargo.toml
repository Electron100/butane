--- conflicted
+++ resolved
@@ -24,15 +24,9 @@
 async-trait = "0.1"
 butane = { version = "0.8", path = "butane" }
 butane_cli = { path = "butane_cli" }
-<<<<<<< HEAD
 butane_core = { version = "0.8", path = "butane_core" }
 butane_codegen = { version = "0.8", path = "butane_codegen" }
-butane_test_helper = { path = "butane_test_helper" }
-=======
-butane_core = { version = "0.7", path = "butane_core" }
-butane_codegen = { version = "0.7", path = "butane_codegen" }
 butane_test_helper = { path = "butane_test_helper", default-features = false }
->>>>>>> cb716d7e
 butane_test_macros = { path = "butane_test_macros" }
 cfg-if = "^1.0"
 chrono = { version = "0.4.25", default-features = false, features = [
