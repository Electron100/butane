[![Latest Version](https://img.shields.io/crates/v/butane.svg)](https://crates.io/crates/butane)
[![docs](https://docs.rs/butane/badge.svg)](https://docs.rs/butane)
[![Build Status](https://img.shields.io/github/actions/workflow/status/Electron100/butane/ci.yml?branch=master)](https://github.com/Electron100/butane/actions?query=branch%3Amaster)

# Butane

**An experimental ORM for Rust with a focus on simplicity and on writing Rust, not SQL**

Butane takes an object-oriented approach to database operations. It
may be thought of as much as an object-persistence system as an ORM --
the fact that it is backed by a SQL database is mostly an
implementation detail to the API consumer.

## Features

* Relational queries using Rust-like syntax (via `proc-macro`s)
* Automatic migrations without writing SQL (although the generated SQL
  may be hand-tuned if necessary)
* Ability to embed migrations in Rust code (so that a library may easily bundle its migrations)
* SQLite and PostgreSQL backends
* Write entirely or nearly entirely the same code regardless of database backend

## Getting Started

_Models_, declared with struct attributes define the database
schema. For example the Post model for a blog might look like this:

``` rust
#[model]
#[derive(Default)]
struct Post {
    id: AutoPk<i32>,
    title: String,
    body: String,
    published: bool,
    likes: i32,
    tags: Many<Tag>,
    blog: ForeignKey<Blog>,
    byline: Option<String>,
}
```

An _object_ is an instance of a _model_. An object is created like a
normal struct instance, but must be saved in order to be persisted.

``` rust
let mut post = Post::new(blog, title, body);
post.save(conn)?;
```

Changes to the instance are only applied to the database when saved:

``` rust
post.published = true;
post.save(conn)?;
```

Queries are performed ergonomically with the `query!` macro.

``` rust
let posts = query!(Post, published == true).limit(5).load(&conn)?;
```

For a detailed tutorial, see the [Getting Started Guide](https://electron100.github.io/butane/getting-started).

## Cargo Features

Butane exposes several features to Cargo. By default, no backends are
enabled: you will want to enable `sqlite` and/or `pg`:

* `default`: Turns on `datetime`, `json` and `uuid`.
* `debug`: Used in developing Butane, not expected to be enabled by consumers.
* `datetime`: Support for timestamps (using [`chrono`](https://crates.io/crates/chrono) crate).
* `fake`: Support for the [`fake`](https://crates.io/crates/fake) crate's generation of fake data.
* `json`: Support for storing structs as JSON, including using postgres' `JSONB` field type.
* `log`: Log certain warnings to the [`log`](https://crates.io/crates/log) crate facade (target "butane").
* `pg`: Support for PostgreSQL using [`postgres`](https://crates.io/crates/postgres) crate.
* `r2d2`: Connection pooling using [`r2d2`](https://crates.io/crates/r2d2) support
  (See `butane::db::ConnectionManager`).
* `sqlite`: Support for SQLite using [`rusqlite`](https://crates.io/crates/rusqlite) crate.
* `sqlite-bundled`: Bundles sqlite instead of using the system version.
* `tls`: Support for TLS when using PostgreSQL, using
  [`postgres-native-tls`](https://crates.io/crates/postgres-native-tls) crate.
* `uuid`: Support for UUIDs (using the [`uuid`](https://crates.io/crates/uuid) crate).

## Limitations

* Butane, and its migration system especially, expects to own the
  database. It can be used with an existing database accessed also by
  other consumers, but it is not a design goal and there is no
  facility to infer butane models from an existing database schema.
* API ergonomics are prioritized above performance. This does not mean
  Butane is slow, but that when given a choice between a simple,
  straightforward API and eking out the smallest possible overhead,
  the API will win.

<<<<<<< HEAD
## Breaking Changes & Version Migrations
### 0.8 (not yet released)

This is a major release which adds Async support. Effort has been made
to keep the sync experience as unchanged as possible. Async versions
of many types have been added, but the sync ones generally retain
their previous names. 

In order to allow sync and async code to look as
similar as possible for types and traits which do not otherwise need
separate sync and async variants, several "Ops" traits have been
introduced which contain methods split off from prior types and traits. 

For example, if `obj` is an instance of
[`DataObject`](https://docs.rs/butane/latest/butane/trait.DataObject.html),
then you may call `obj.save(conn)` (sync) or `obj.save(conn).await`
(async). The `save` method no longer lives on `DataObject`. Instead,
you must use either `butane::DataObjectOpsSync` or
`butane::DataObjectOpsAsync`. Which trait is in scope will determine
whether the `save` method is sync or async.

The Ops traits are:
* `DataObjectOpsSync` / `DataObjectOpsAsync` (for use with [`DataObject`](https://docs.rs/butane/latest/butane/trait.DataObject.html))
* `QueryOpsSync` / `QueryOpsSync` (for use with [`Query`](https://docs.rs/butane/latest/butane/query/struct.Query.html), less commonly needed directly if you use the [`query`](https://docs.rs/butane/latest/butane/macro.query.html) or [`filter`](https://docs.rs/butane/latest/butane/macro.filter.html) macros)
* `ForeignKeyOpsSync` / `ForeignKeyOpsAsync` (for use with [`ForeignKey`](https://docs.rs/butane/latest/butane/struct.ForeignKey.html))
* `ManyOpsSync` / `ManyOpsAsync` (for use with [`Many`](https://docs.rs/butane/latest/butane/struct.Many.html))

### 0.7
* Replace all occurrences of the `#[auto]` attribute (within a model) with the [`AutoPk`](https://docs.rs/butane/latest/butane/struct.AutoPk.html) type as a wrapper.
* The `ObjectState` type and the auto-created `state` field for each model have been removed. Delete all references to the `state` field.
=======
## Migration of Breaking Changes
### 0.7
#### `AutoPk`
Replace model fields like
```rust
#[auto]
pub id: i64
```
with
```rust
pub id: AutoPk<i64>
```
#### `ObjectState` is removed
Remove any references to `ObjectState` or to the (previously automatically generated) state field on models.
>>>>>>> 305b417b

## Roadmap

Butane is young. The following features are currently missing, but planned

* Foreign key constraint cascade setting
* Incremental object save
* Back-references for `ForeignKey` and `Many`.
* Field/column rename support in migrations
* Prepared/reusable queries
* Benchmarking and performance tuning
* Support for other databases such as MySQL or SQL Server are not
  explicitly planned, but contributions are welcome.

## Comparison to Diesel

Butane is inspired by Diesel and by Django's ORM. If you're looking
for a mature, performant, and flexible ORM, go use Diesel. Butane
doesn't aim to be better than Diesel, but makes some _different_ decisions, including:

1. It is more object-oriented, at the cost of flexibility.
2. Automatic migrations are prioritized.
3. Rust code is the source of truth. The schema is understood from the
   definition of Models in Rust code, rather than inferred from the
   database.
4. Queries are constructed using a DSL inside a `proc-macro` invocation
   rather than by importing DSL methods/names to use into the current
   scope. For Diesel, you might write

   ```rust
   use diesel_demo::schema::posts::dsl::*;
   let posts = posts.filter(published.eq(true))
        .limit(5)
        .load::<Post>(&conn)?
   ```

   whereas for Butane, you would instead write

   ```rust
   let posts = query!(Post, published == true).limit(5).load(&conn)?;
   ```

   Which form is preferable is primarily an aesthetic
   judgement.
5. Differences between database backends are largely hidden.
6. Diesel is overall significantly more mature and full-featured.

For a detailed tutorial, see [the getting started
guide](https://electron100.github.io/butane/getting-started).

## License

Butane is licensed under either of the [MIT license](LICENSE-MIT) or
the [Apache License, Version 2.0](LICENSE-APACHE) at your option.

Unless you explicitly state otherwise, any contribution intentionally
submitted for inclusion in Butane by you, as defined in the Apache-2.0
license, shall be dual licensed as above, without any additional terms
or conditions.<|MERGE_RESOLUTION|>--- conflicted
+++ resolved
@@ -94,8 +94,7 @@
   straightforward API and eking out the smallest possible overhead,
   the API will win.
 
-<<<<<<< HEAD
-## Breaking Changes & Version Migrations
+## Migration of Breaking Changes
 ### 0.8 (not yet released)
 
 This is a major release which adds Async support. Effort has been made
@@ -123,11 +122,6 @@
 * `ManyOpsSync` / `ManyOpsAsync` (for use with [`Many`](https://docs.rs/butane/latest/butane/struct.Many.html))
 
 ### 0.7
-* Replace all occurrences of the `#[auto]` attribute (within a model) with the [`AutoPk`](https://docs.rs/butane/latest/butane/struct.AutoPk.html) type as a wrapper.
-* The `ObjectState` type and the auto-created `state` field for each model have been removed. Delete all references to the `state` field.
-=======
-## Migration of Breaking Changes
-### 0.7
 #### `AutoPk`
 Replace model fields like
 ```rust
@@ -140,7 +134,6 @@
 ```
 #### `ObjectState` is removed
 Remove any references to `ObjectState` or to the (previously automatically generated) state field on models.
->>>>>>> 305b417b
 
 ## Roadmap
 
