* [x] Clean up pattern for sync/async variants. Inconsistent between suffix and module
* [x] Tests should run against sync and async
* [x] Ensure Postgres works in sync
* [x] Re-enable R2D2 for sync
* [x] Fix `#[async_trait(?Send)]` to set up Send bound again as it's required for e.g. `tokio::spawn`
* [x] Separate sync and async examples
* [x] Ensure sqlite works in async
* [x] Fully support sync too. Using async should not be required
* [ ] Clean up miscellaneous TODOs
<<<<<<< HEAD
* [ ] Establish soundness for unsafe sections of AsyncAdapter
* [ ] Consider publishing `AsyncAdapter` into its own crate
* [x] Should async and/or async_adapter be under a separate feature?
=======
* [x] Establish soundness for unsafe sections of AsyncAdapter
* [ ] Should async and/or async_adapter be under a separate feature?
>>>>>>> b325162d
* [ ] Integrate deadpool or bb8 for async connection pool<|MERGE_RESOLUTION|>--- conflicted
+++ resolved
@@ -7,12 +7,6 @@
 * [x] Ensure sqlite works in async
 * [x] Fully support sync too. Using async should not be required
 * [ ] Clean up miscellaneous TODOs
-<<<<<<< HEAD
-* [ ] Establish soundness for unsafe sections of AsyncAdapter
-* [ ] Consider publishing `AsyncAdapter` into its own crate
+* [x] Establish soundness for unsafe sections of AsyncAdapter
 * [x] Should async and/or async_adapter be under a separate feature?
-=======
-* [x] Establish soundness for unsafe sections of AsyncAdapter
-* [ ] Should async and/or async_adapter be under a separate feature?
->>>>>>> b325162d
 * [ ] Integrate deadpool or bb8 for async connection pool