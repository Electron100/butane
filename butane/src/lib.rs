//! An experimental ORM for Rust with a focus on simplicity and on writing Rust, not SQL

//! Butane takes an object-oriented approach to database operations.
//! It may be thought of as much as an object-persistence system as an ORM.
//! The fact that it is backed by a SQL database is mostly an implementation detail to the API consumer.

#![deny(missing_docs)]
pub use butane_codegen::{butane_type, dataresult, model, FieldType};
pub use butane_core::custom;
pub use butane_core::fkey::ForeignKey;
pub use butane_core::many::Many;
pub use butane_core::migrations;
pub use butane_core::query;
pub use butane_core::{
    AsPrimaryKey, DataObject, DataResult, Error, FieldType, FromSql, ObjectState, PrimaryKeyType,
    Result, SqlType, SqlVal, SqlValRef, ToSql,
};

pub mod db {
    //! Database helpers
    pub use butane_core::db::*;
}

/// Macro to construct a [`BoolExpr`] (for use with a [`Query`]) from
/// an expression with Rust syntax.
///
/// Using this macro instead of constructing a `BoolExpr` has two
/// advantages:
/// 1. It will generally be more ergonomic
/// 2. References to nonexistent fields or type mismatches
///    (e.g. comparing a number to a string) will generate a compilation error
///
/// Usage: `filter!(Foo, expr)` where `Foo` is a model type (with the
/// `#[model]` attribute applied) and `expr` is a Rust-like expression
/// with a boolean value. `Foo`'s fields may be referred to as if they
/// were variables.
///
/// # Rust values
/// To refer to values from the surrounding rust function, enclose
/// them in braces, like `filter!(Foo, bar == {bar})`
///
/// # Function-like operations
/// Filters support some operations for which Rust does not have operators and which are instead
/// represented syntactically as function calls.
/// * `like`: parameter is a SQL LIKE expression string, e.g. `title.like("M%").
/// * `matches`: Parameter is a sub-expression. Use with a
///   [`ForeignKey`] field to evaluate as true if the referent
///   matches. For example, to find all posts made in blogs by people
///   named "Pete" we might say `filter!(Post, `blog.matches(author == "Pete"))`.
/// * `contains`: Essentially the many-to-many version of `matches`.
///    Parameter is a sub-expression. Use with a [`Many`]
///    field to evaluate as true if one of the many referents matches
///    the given expression. For example, in a blog post model with a field
///    `tags: Many<Tag>` we could filter to posts with a "cats" with
///    the following `tags.contains(tag == "cats"). If the expression
///    is single literal, it is assumed to be used to match the
///    primary key.
///
/// # Examples
/// ```
/// # use butane::query::BoolExpr;
/// # use butane_codegen::model;
/// # use butane_codegen::filter;
/// #[model]
/// struct Contestant {
///   #[pk]
///   name: String,
///   rank: i32,
///   nationality: String
/// }
<<<<<<< HEAD
/// # tokio_test::block_on(async {
///   let e: BoolExpr = filter!(Contestant, nationality == "US" && rank < 42);
///   let first_place = 1;
///   let e2 = filter!(Contestant, rank == { first_place });
///   let e3 = filter!(Contestant, name.like("A%"));
/// # })
///```
=======
/// let e: BoolExpr = filter!(Contestant, nationality == "US" && rank < 42);
/// let first_place = 1;
/// let e2 = filter!(Contestant, rank == { first_place });
/// let e3 = filter!(Contestant, name.like("A%"));
/// ```
>>>>>>> 43d96bfc
///
/// [`BoolExpr`]: crate::query::BoolExpr
/// [`Query`]: crate::query::Query
pub use butane_codegen::filter;

/// Constructs a filtered database query.
///
/// Use as `query!(Foo, expr)`, where `Foo` is a model type. Returns [`Query`]`<Foo>`.
///
/// Shorthand for `Foo::query().filter(`[`filter`]`!(Foo, expr))`
//
/// # Examples
/// ```
/// # use butane::query::*;
/// # use butane_codegen::model;
/// # use butane::query;
/// # use butane::prelude::*;
/// #[model]
/// struct Contestant {
///   #[pk]
///   name: String,
///   rank: i32,
///   nationality: String
/// }
/// let top_tier: Query<Contestant> = query!(Contestant, rank <= 10);
/// ```
///
/// [`filter]: crate::filter
/// [`Query`]: crate::query::Query
#[macro_export]
macro_rules! query {
    ($model:ident, $filter:expr) => {
        <$model as butane::DataResult>::query().filter(butane::filter!($model, $filter))
    };
}

/// Type-safe way to refer to a column name. Use as
/// `colname!(MODEL_TYPE, FIELD_NAME)`. E.g. For a model type `Foo`
/// with a field `bar`, `colname!(Foo, bar) would return `"bar"`, but
/// `colname!(Foo, bat)` would be a compiler error (assuming `Foo`
/// does not have such a field.
#[macro_export]
macro_rules! colname {
    ($model:ident, $col:ident) => {
        $model::fields().$col().name()
    };
}

/// Finds a specific database object.
///
/// Use as `find!(Foo, expr, conn)`, where `Foo` is a model type and
/// conn implements `ConnectionImpl`. Returns
/// [`Result`]`<`Foo`>`. The error will be [`NoSuchObject`] if no
/// object was found. If more than one object matches the expression,
/// the first one found is returned.
///
/// This macro is for convenience -- it does nothing that can't be done with `query!` or `filter!`.
///
/// # Examples
/// ```no_run
/// # use butane::db::ConnectionSpec;
/// # use butane::query::BoolExpr;
/// # use butane_codegen::model;
/// # use butane::prelude::*;
/// # use butane::query;
/// # use butane::find;
/// # use butane::DataObject;
/// #[model]
/// struct Contestant {
///   #[pk]
///   name: String,
///   rank: i32,
///   nationality: String
/// }
///
/// # tokio_test::block_on(async {
/// let conn = butane::db::connect(&ConnectionSpec::new("sqlite", "foo.db")).await.unwrap();
/// let alice: Result<Contestant, butane::Error> = find!(Contestant, name == "Alice", &conn);
<<<<<<< HEAD
/// # })
///```
=======
/// ```
>>>>>>> 43d96bfc
///
/// [`filter]: crate::filter
/// [`Result`]: crate::Result
/// [`NoSuchObject`]: crate::Error::NoSuchObject
#[macro_export]
macro_rules! find {
    ($dbobj:ident, $filter:expr, $conn:expr) => {
        butane::query!($dbobj, $filter)
            .limit(1)
            .load($conn)
            .await
            .and_then(|mut results| results.pop().ok_or(butane::Error::NoSuchObject))
    };
}

pub mod prelude {
    //! Prelude module to improve ergonomics.
    //!
    //! Its use is recommended, but not required. If not used, the use
    //! of butane's macros may require some of its re-exports to be
    //! used manually.
    #[doc(no_inline)]
    pub use crate::DataObject;
    #[doc(no_inline)]
    pub use crate::DataResult;
    pub use butane_core::db::BackendConnection;
}

pub mod internal {
    //! Internals which will we be used in macro-generated code.
    //!
    //! Do not use directly.

    pub use async_trait::async_trait;
}<|MERGE_RESOLUTION|>--- conflicted
+++ resolved
@@ -68,7 +68,6 @@
 ///   rank: i32,
 ///   nationality: String
 /// }
-<<<<<<< HEAD
 /// # tokio_test::block_on(async {
 ///   let e: BoolExpr = filter!(Contestant, nationality == "US" && rank < 42);
 ///   let first_place = 1;
@@ -76,13 +75,6 @@
 ///   let e3 = filter!(Contestant, name.like("A%"));
 /// # })
 ///```
-=======
-/// let e: BoolExpr = filter!(Contestant, nationality == "US" && rank < 42);
-/// let first_place = 1;
-/// let e2 = filter!(Contestant, rank == { first_place });
-/// let e3 = filter!(Contestant, name.like("A%"));
-/// ```
->>>>>>> 43d96bfc
 ///
 /// [`BoolExpr`]: crate::query::BoolExpr
 /// [`Query`]: crate::query::Query
@@ -161,12 +153,8 @@
 /// # tokio_test::block_on(async {
 /// let conn = butane::db::connect(&ConnectionSpec::new("sqlite", "foo.db")).await.unwrap();
 /// let alice: Result<Contestant, butane::Error> = find!(Contestant, name == "Alice", &conn);
-<<<<<<< HEAD
 /// # })
 ///```
-=======
-/// ```
->>>>>>> 43d96bfc
 ///
 /// [`filter]: crate::filter
 /// [`Result`]: crate::Result
