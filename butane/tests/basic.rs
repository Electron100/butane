--- conflicted
+++ resolved
@@ -250,42 +250,30 @@
 
 async fn only_pk(conn: Connection) {
     let mut obj = HasOnlyPk::new(1);
-<<<<<<< HEAD
     obj.save(&conn).await.unwrap();
+    assert_eq!(obj.id, 1);
     // verify we can still save the object even though it has no
     // fields to modify
     obj.save(&conn).await.unwrap();
-}
-testall!(only_pk);
-
-async fn basic_committed_transaction(mut conn: Connection) {
-    let tr = conn.transaction().await.unwrap();
-=======
-    obj.save(&conn).unwrap();
-    assert_eq!(obj.id, 1);
-    // verify we can still save the object even though it has no
-    // fields to modify
-    obj.save(&conn).unwrap();
     // verify it didnt get a new id
     assert_eq!(obj.id, 1);
 }
 testall!(only_pk);
 
-fn only_auto_pk(conn: Connection) {
+async fn only_auto_pk(conn: Connection) {
     let mut obj = HasOnlyAutoPk::default();
-    obj.save(&conn).unwrap();
+    obj.save(&conn).await.unwrap();
     let pk = obj.id;
     // verify we can still save the object even though it has no
     // fields to modify
-    obj.save(&conn).unwrap();
+    obj.save(&conn).await.unwrap();
     // verify it didnt get a new id
     assert_eq!(obj.id, pk);
 }
 testall!(only_auto_pk);
 
-fn basic_committed_transaction(mut conn: Connection) {
-    let tr = conn.transaction().unwrap();
->>>>>>> 22573467
+async fn basic_committed_transaction(mut conn: Connection) {
+    let tr = conn.transaction().await.unwrap();
 
     // Create an object with a transaction and commit it
     let mut foo = Foo::new(1);
@@ -374,19 +362,15 @@
 }
 testall!(fkey_same_type);
 
-<<<<<<< HEAD
-async fn basic_time(conn: Connection) {
-=======
-fn cant_save_unsaved_fkey(conn: Connection) {
+async fn cant_save_unsaved_fkey(conn: Connection) {
     let foo = Foo::new(1);
     let mut bar = Bar::new("tarzan", foo);
-    assert!(bar.save(&conn).is_err());
+    assert!(bar.save(&conn).await.is_err());
 }
 testall!(cant_save_unsaved_fkey);
 
 #[cfg(feature = "datetime")]
-fn basic_time(conn: Connection) {
->>>>>>> 22573467
+async fn basic_time(conn: Connection) {
     let now = Utc::now();
     let mut time = TimeHolder {
         id: 1,
@@ -399,7 +383,10 @@
     let time2 = TimeHolder::get(&conn, 1).await.unwrap();
     // Note, we don't just compare the objects directly because we
     // lose some precision when we go to the database.
-    assert_eq!(time.naive.timestamp(), time2.naive.timestamp());
+    assert_eq!(
+        time.naive.and_utc().timestamp(),
+        time2.naive.and_utc().timestamp()
+    );
 }
 #[cfg(feature = "datetime")]
 testall!(basic_time);
