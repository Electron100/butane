use butane::db::Connection;
use butane::{butane_type, find, model, query};
use butane::{colname, prelude::*};
use butane::{ForeignKey, ObjectState};
use chrono::{naive::NaiveDateTime, offset::Utc, DateTime};
#[cfg(feature = "sqlite")]
use rusqlite;
use serde::Serialize;
#[cfg(feature = "pg")]
use tokio_postgres as postgres;

use butane_test_helper::*;

#[butane_type]
pub type Whatsit = String;

// Note, Serialize derive exists solely to exercise the logic in butane_core::codegen::has_derive_serialize
#[model]
#[derive(PartialEq, Debug, Clone, Serialize)]
struct Foo {
    id: i64,
    bam: f64,
    #[unique]
    bar: u32,
    baz: Whatsit,
    blobbity: Vec<u8>,
}
impl Foo {
    fn new(id: i64) -> Self {
        Foo {
            id,
            bam: 0.0,
            bar: 0,
            baz: String::new(),
            blobbity: Vec::new(),
            state: ObjectState::default(),
        }
    }
}

#[model]
#[derive(PartialEq, Eq, Debug)]
struct Bar {
    #[pk]
    name: String,
    foo: ForeignKey<Foo>,
}
impl Bar {
    fn new(name: &str, foo: Foo) -> Self {
        Bar {
            name: name.to_string(),
            foo: foo.into(),
            state: ObjectState::default(),
        }
    }
}

#[model]
struct Baz {
    #[auto]
    id: i64,
    text: String,
}
impl Baz {
    fn new(text: &str) -> Self {
        Baz {
            id: -1, // will be set automatically when saved
            text: text.to_string(),
            state: ObjectState::default(),
        }
    }
}

#[model]
struct HasOnlyPk {
    id: i64,
}
impl HasOnlyPk {
    fn new(id: i64) -> Self {
        HasOnlyPk {
            id,
            state: ObjectState::default(),
        }
    }
}

#[model]
#[derive(Debug, Default, PartialEq, Clone)]
pub struct SelfReferential {
    pub id: i32,
    pub reference: Option<ForeignKey<SelfReferential>>,
}
impl SelfReferential {
    fn new(id: i32) -> Self {
        SelfReferential {
            id,
            reference: None,
            state: ObjectState::default(),
        }
    }
}

#[model]
#[derive(Debug, Default, PartialEq, Clone)]
struct TimeHolder {
    pub id: i32,
    pub naive: NaiveDateTime,
    pub utc: DateTime<Utc>,
    pub when: chrono::DateTime<Utc>,
}

async fn basic_crud(conn: Connection) {
    //create
    let mut foo = Foo::new(1);
    foo.bam = 0.1;
    foo.bar = 42;
    foo.baz = "hello world".to_string();
    foo.blobbity = [1u8, 2u8, 3u8].to_vec();
    foo.save(&conn).await.unwrap();

    // read
    let mut foo2 = Foo::get(&conn, 1).await.unwrap();
    assert_eq!(foo, foo2);
    assert_eq!(Some(foo), Foo::try_get(&conn, 1).await.unwrap());

    // update
    foo2.bam = 0.2;
    foo2.bar = 43;
    foo2.save(&conn).await.unwrap();
    let foo3 = Foo::get(&conn, 1).await.unwrap();
    assert_eq!(foo2, foo3);

    // delete
<<<<<<< HEAD
    assert!(foo3.delete(&conn).await.is_ok());
    if let Some(butane::Error::NoSuchObject) = Foo::get(&conn, 1).await.err() {
=======
    assert!(foo3.delete(&conn).is_ok());
    if matches!(Foo::get(&conn, 1).err(), Some(butane::Error::NoSuchObject)) {
>>>>>>> 87bfa016
    } else {
        panic!("Expected NoSuchObject");
    }
    assert_eq!(None, Foo::try_get(&conn, 1).await.unwrap());
}
testall!(basic_crud);

async fn basic_find(conn: Connection) {
    //create
    let mut foo1 = Foo::new(1);
    foo1.bar = 42;
    foo1.baz = "hello world".to_string();
    foo1.save(&conn).await.unwrap();
    let mut foo2 = Foo::new(2);
    foo2.bar = 43;
    foo2.baz = "hello world".to_string();
    foo2.save(&conn).await.unwrap();

    // find
    let found: Foo = find!(Foo, bar == 43, &conn).unwrap();
    assert_eq!(found, foo2);
}
testall!(basic_find);

async fn basic_query(conn: Connection) {
    //create
    let mut foo1 = Foo::new(1);
    foo1.bar = 42;
    foo1.baz = "hello world".to_string();
    foo1.save(&conn).await.unwrap();
    let mut foo2 = Foo::new(2);
    foo2.bar = 43;
    foo2.baz = "hello world".to_string();
    foo2.save(&conn).await.unwrap();

    // query finds 1
    let mut found = query!(Foo, bar == 42).load(&conn).await.unwrap();
    assert_eq!(found.len(), 1);
    assert_eq!(found.pop().unwrap(), foo1);

    // query finds both
    let found = query!(Foo, bar < 44).load(&conn).await.unwrap();
    assert_eq!(found.len(), 2);
}
testall!(basic_query);

async fn basic_query_delete(conn: Connection) {
    //create
    let mut foo1 = Foo::new(1);
    foo1.bar = 42;
    foo1.baz = "hello world".to_string();
    foo1.save(&conn).await.unwrap();
    let mut foo2 = Foo::new(2);
    foo2.bar = 43;
    foo2.baz = "hello world".to_string();
    foo2.save(&conn).await.unwrap();
    let mut foo3 = Foo::new(3);
    foo3.bar = 44;
    foo3.baz = "goodbye world".to_string();
    foo3.save(&conn).await.unwrap();

    // delete just the last one
    let cnt = query!(Foo, baz == "goodbye world")
        .delete(&conn)
        .await
        .unwrap();
    assert_eq!(cnt, 1);

    // delete the other two
    let cnt = query!(Foo, baz.like("hello%")).delete(&conn).await.unwrap();
    assert_eq!(cnt, 2);
}
testall!(basic_query_delete);

async fn string_pk(conn: Connection) {
    let mut foo = Foo::new(1);
    foo.save(&conn).await.unwrap();
    let mut bar = Bar::new("tarzan", foo);
    bar.save(&conn).await.unwrap();

    let bar2 = Bar::get(&conn, "tarzan".to_string()).await.unwrap();
    assert_eq!(bar, bar2);
}
testall!(string_pk);

async fn foreign_key(conn: Connection) {
    let mut foo = Foo::new(1);
    foo.save(&conn).await.unwrap();
    let mut bar = Bar::new("tarzan", foo.clone());
    bar.save(&conn).await.unwrap();
    let bar2 = Bar::get(&conn, "tarzan".to_string()).await.unwrap();

    let foo2: &Foo = bar2.foo.load(&conn).await.unwrap();
    assert_eq!(&foo, foo2);

    let foo3: &Foo = bar2.foo.get().unwrap();
    assert_eq!(foo2, foo3);
}
testall!(foreign_key);

async fn auto_pk(conn: Connection) {
    let mut baz1 = Baz::new("baz1");
    baz1.save(&conn).await.unwrap();
    let mut baz2 = Baz::new("baz2");
    baz2.save(&conn).await.unwrap();
    let mut baz3 = Baz::new("baz3");
    baz3.save(&conn).await.unwrap();
    assert!(baz1.id < baz2.id);
    assert!(baz2.id < baz3.id);
}
testall!(auto_pk);

async fn only_pk(conn: Connection) {
    let mut obj = HasOnlyPk::new(1);
    obj.save(&conn).await.unwrap();
    // verify we can still save the object even though it has no
    // fields to modify
    obj.save(&conn).await.unwrap();
}
testall!(only_pk);

async fn basic_committed_transaction(mut conn: Connection) {
    let tr = conn.transaction().await.unwrap();

    // Create an object with a transaction and commit it
    let mut foo = Foo::new(1);
    foo.bar = 42;
    foo.save(&tr).await.unwrap();
    tr.commit().await.unwrap();

    // Find the object
    let foo2 = Foo::get(&conn, 1).await.unwrap();
    assert_eq!(foo, foo2);
}
testall!(basic_committed_transaction);

async fn basic_dropped_transaction(mut conn: Connection) {
    // Create an object with a transaction but never commit it
    {
        let tr = conn.transaction().await.unwrap();
        let mut foo = Foo::new(1);
        foo.bar = 42;
        foo.save(&tr).await.unwrap();
    }

    // Find the object
    match Foo::get(&conn, 1).await {
        Ok(_) => panic!("object should not exist"),
        Err(butane::Error::NoSuchObject) => (),
        Err(e) => panic!("Unexpected error {e}"),
    }
}
testall!(basic_dropped_transaction);

async fn basic_rollback_transaction(mut conn: Connection) {
    let tr = conn.transaction().await.unwrap();

    // Create an object with a transaction but then roll back the transaction
    let mut foo = Foo::new(1);
    foo.bar = 42;
    foo.save(&tr).await.unwrap();
    tr.rollback().await.unwrap();

    // Find the object
    match Foo::get(&conn, 1).await {
        Ok(_) => panic!("object should not exist"),
        Err(butane::Error::NoSuchObject) => (),
        Err(e) => panic!("Unexpected error {e}"),
    }
}
testall!(basic_rollback_transaction);

async fn basic_unique_field_error_on_non_unique(conn: Connection) {
    let mut foo1 = Foo::new(1);
    foo1.bar = 42;
    foo1.save(&conn).await.unwrap();

    let mut foo2 = Foo::new(2);
    foo2.bar = foo1.bar;
    let e = foo2.save(&conn).await.unwrap_err();
    // Make sure the error is one we expect
    assert!(match e {
        #[cfg(feature = "sqlite")]
        butane::Error::SQLite(rusqlite::Error::SqliteFailure(
            rusqlite::ffi::Error { code, .. },
            _,
        )) if code == rusqlite::ffi::ErrorCode::ConstraintViolation => true,
        #[cfg(feature = "pg")]
        butane::Error::Postgres(e)
            if e.code() == Some(&postgres::error::SqlState::UNIQUE_VIOLATION) =>
            true,
        _ => false,
    });
}
testall!(basic_unique_field_error_on_non_unique);

async fn fkey_same_type(conn: Connection) {
    let mut o1 = SelfReferential::new(1);
    let mut o2 = SelfReferential::new(2);
    o2.save(&conn).await.unwrap();
    o1.reference = Some(ForeignKey::from_pk(o2.id));
    o1.save(&conn).await.unwrap();

    let o1 = SelfReferential::get(&conn, 1).await.unwrap();
    assert!(o1.reference.is_some());
    let inner: SelfReferential = o1.reference.unwrap().load(&conn).await.unwrap().clone();
    assert_eq!(inner, o2);
    assert!(inner.reference.is_none());
}
testall!(fkey_same_type);

async fn basic_time(conn: Connection) {
    let now = Utc::now();
    let mut time = TimeHolder {
        id: 1,
        naive: now.naive_utc(),
        utc: now,
        when: now,
        state: ObjectState::default(),
    };
    time.save(&conn).await.unwrap();

    let time2 = TimeHolder::get(&conn, 1).await.unwrap();
    // Note, we don't just compare the objects directly because we
    // lose some precision when we go to the database.
    assert_eq!(time.naive.timestamp(), time2.naive.timestamp());
}
testall!(basic_time);

async fn basic_load_first(conn: Connection) {
    //create
    let mut foo1 = Foo::new(1);
    foo1.bar = 42;
    foo1.baz = "hello world".to_string();
    foo1.save(&conn).await.unwrap();
    let mut foo2 = Foo::new(2);
    foo2.bar = 43;
    foo2.baz = "hello world".to_string();
    foo2.save(&conn).await.unwrap();

    // query finds first
    let found = query!(Foo, baz.like("hello%"))
        .load_first(&conn)
        .await
        .unwrap();

    assert_eq!(found, Some(foo1));
}
testall!(basic_load_first);

async fn basic_load_first_ordered(conn: Connection) {
    //create
    let mut foo1 = Foo::new(1);
    foo1.bar = 42;
    foo1.baz = "hello world".to_string();
    foo1.save(&conn).await.unwrap();
    let mut foo2 = Foo::new(2);
    foo2.bar = 43;
    foo2.baz = "hello world".to_string();
    foo2.save(&conn).await.unwrap();

    // query finds first, ascending order
    let found_asc = query!(Foo, baz.like("hello%"))
        .order_asc(colname!(Foo, bar))
        .load_first(&conn)
        .await
        .unwrap();

    assert_eq!(found_asc, Some(foo1));

    // query finds first, descending order
    let found_desc = query!(Foo, baz.like("hello%"))
        .order_desc(colname!(Foo, bar))
        .load_first(&conn)
        .await
        .unwrap();

    assert_eq!(found_desc, Some(foo2));
}
testall!(basic_load_first_ordered);

fn save_upserts_by_default(conn: Connection) {
    let mut foo = Foo::new(1);
    foo.bar = 42;
    foo.save(&conn).unwrap();

    // Create another foo object with the same primary key,
    // but a different bar value.
    let mut foo = Foo::new(1);
    foo.bar = 43;
    // Save should do an upsert, so it will update the bar value
    // rather than throwing a conflict
    foo.save(&conn).unwrap();

    let retrieved = Foo::get(&conn, 1).unwrap();
    assert_eq!(retrieved.bar, 43);
}
testall!(save_upserts_by_default);<|MERGE_RESOLUTION|>--- conflicted
+++ resolved
@@ -131,13 +131,11 @@
     assert_eq!(foo2, foo3);
 
     // delete
-<<<<<<< HEAD
     assert!(foo3.delete(&conn).await.is_ok());
-    if let Some(butane::Error::NoSuchObject) = Foo::get(&conn, 1).await.err() {
-=======
-    assert!(foo3.delete(&conn).is_ok());
-    if matches!(Foo::get(&conn, 1).err(), Some(butane::Error::NoSuchObject)) {
->>>>>>> 87bfa016
+    if matches!(
+        Foo::get(&conn, 1).await.err(),
+        Some(butane::Error::NoSuchObject)
+    ) {
     } else {
         panic!("Expected NoSuchObject");
     }
@@ -419,10 +417,10 @@
 }
 testall!(basic_load_first_ordered);
 
-fn save_upserts_by_default(conn: Connection) {
+async fn save_upserts_by_default(conn: Connection) {
     let mut foo = Foo::new(1);
     foo.bar = 42;
-    foo.save(&conn).unwrap();
+    foo.save(&conn).await.unwrap();
 
     // Create another foo object with the same primary key,
     // but a different bar value.
@@ -430,9 +428,9 @@
     foo.bar = 43;
     // Save should do an upsert, so it will update the bar value
     // rather than throwing a conflict
-    foo.save(&conn).unwrap();
-
-    let retrieved = Foo::get(&conn, 1).unwrap();
+    foo.save(&conn).await.unwrap();
+
+    let retrieved = Foo::get(&conn, 1).await.unwrap();
     assert_eq!(retrieved.bar, 43);
 }
 testall!(save_upserts_by_default);