--- conflicted
+++ resolved
@@ -8,15 +8,10 @@
 mod common;
 
 #[cfg(feature = "fake")]
-<<<<<<< HEAD
 async fn fake_blog_post(conn: Connection) {
-=======
-fn fake_blog_post(conn: Connection) {
     use fake::{Fake, Faker};
 
     use common::blog::{Blog, Post, Tag};
-
->>>>>>> 87bfa016
     let mut fake_blog: Blog = Faker.fake();
     fake_blog.save(&conn).await.unwrap();
 
