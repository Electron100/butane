--- conflicted
+++ resolved
@@ -6,14 +6,7 @@
 mod common;
 use common::blog::{Blog, Post, Tag};
 
-<<<<<<< HEAD
 async fn fake_blog_post(conn: Connection) {
-    use fake::{Fake, Faker};
-
-    use common::blog::{Blog, Post, Tag};
-=======
-fn fake_blog_post(conn: Connection) {
->>>>>>> 22573467
     let mut fake_blog: Blog = Faker.fake();
     fake_blog.save(&conn).await.unwrap();
 
