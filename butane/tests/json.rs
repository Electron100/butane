--- conflicted
+++ resolved
@@ -26,13 +26,8 @@
     }
 }
 
-<<<<<<< HEAD
 async fn json_null(conn: Connection) {
-    //create
-=======
-fn json_null(conn: Connection) {
-    // create
->>>>>>> 22573467
+    // create
     let id = 4;
     let mut foo = FooJJ::new(id);
     foo.save(&conn).await.unwrap();
@@ -49,13 +44,8 @@
 }
 testall!(json_null);
 
-<<<<<<< HEAD
 async fn basic_json(conn: Connection) {
-    //create
-=======
-fn basic_json(conn: Connection) {
-    // create
->>>>>>> 22573467
+    // create
     let id = 4;
     let mut foo = FooJJ::new(id);
     let data = r#"
@@ -99,13 +89,8 @@
         }
     }
 }
-<<<<<<< HEAD
 async fn basic_hashmap(conn: Connection) {
-    //create
-=======
-fn basic_hashmap(conn: Connection) {
-    // create
->>>>>>> 22573467
+    // create
     let id = 4;
     let mut foo = FooHH::new(id);
     let mut data = HashMap::<String, String>::new();
@@ -142,7 +127,7 @@
         }
     }
 }
-fn basic_hashmap_full_prefix(conn: Connection) {
+async fn basic_hashmap_full_prefix(conn: Connection) {
     // create
     let id = 4;
     let mut foo = FooFullPrefixHashMap::new(id);
@@ -150,16 +135,16 @@
     data.insert("a".to_string(), "1".to_string());
 
     foo.val = data;
-    foo.save(&conn).unwrap();
-
-    // read
-    let mut foo2 = FooFullPrefixHashMap::get(&conn, id).unwrap();
-    assert_eq!(foo, foo2);
-
-    // update
-    foo2.bar = 43;
-    foo2.save(&conn).unwrap();
-    let foo3 = FooFullPrefixHashMap::get(&conn, id).unwrap();
+    foo.save(&conn).await.unwrap();
+
+    // read
+    let mut foo2 = FooFullPrefixHashMap::get(&conn, id).await.unwrap();
+    assert_eq!(foo, foo2);
+
+    // update
+    foo2.bar = 43;
+    foo2.save(&conn).await.unwrap();
+    let foo3 = FooFullPrefixHashMap::get(&conn, id).await.unwrap();
     assert_eq!(foo2, foo3);
 }
 testall!(basic_hashmap_full_prefix);
@@ -180,7 +165,7 @@
         }
     }
 }
-fn basic_btreemap(conn: Connection) {
+async fn basic_btreemap(conn: Connection) {
     // create
     let id = 4;
     let mut foo = FooBTreeMap::new(id);
@@ -188,16 +173,16 @@
     data.insert("a".to_string(), "1".to_string());
 
     foo.val = data;
-    foo.save(&conn).unwrap();
-
-    // read
-    let mut foo2 = FooBTreeMap::get(&conn, id).unwrap();
-    assert_eq!(foo, foo2);
-
-    // update
-    foo2.bar = 43;
-    foo2.save(&conn).unwrap();
-    let foo3 = FooBTreeMap::get(&conn, id).unwrap();
+    foo.save(&conn).await.unwrap();
+
+    // read
+    let mut foo2 = FooBTreeMap::get(&conn, id).await.unwrap();
+    assert_eq!(foo, foo2);
+
+    // update
+    foo2.bar = 43;
+    foo2.save(&conn).await.unwrap();
+    let foo3 = FooBTreeMap::get(&conn, id).await.unwrap();
     assert_eq!(foo2, foo3);
 }
 testall!(basic_btreemap);
@@ -224,13 +209,8 @@
         }
     }
 }
-<<<<<<< HEAD
 async fn hashmap_with_object_values(conn: Connection) {
-    //create
-=======
-fn hashmap_with_object_values(conn: Connection) {
-    // create
->>>>>>> 22573467
+    // create
     let id = 4;
     let mut foo = FooHHO::new(id);
     let mut data = HashMap::<String, HashedObject>::new();
@@ -275,13 +255,8 @@
     }
 }
 
-<<<<<<< HEAD
 async fn inline_json(conn: Connection) {
-    //create
-=======
-fn inline_json(conn: Connection) {
-    // create
->>>>>>> 22573467
+    // create
     let id = 4;
     let mut foo = OuterFoo::new(id, InlineFoo::new(4, 8));
     foo.save(&conn).await.unwrap();
