--- conflicted
+++ resolved
@@ -212,16 +212,10 @@
         "ALTER TABLE Foo ADD COLUMN baz INTEGER NOT NULL DEFAULT 42;",
         // See comments on migration_add_field_sqlite
         r#"CREATE TABLE Foo__butane_tmp (id INTEGER NOT NULL PRIMARY KEY,bar TEXT NOT NULL);
-<<<<<<< HEAD
            INSERT INTO Foo__butane_tmp SELECT id, bar FROM Foo;
            DROP TABLE Foo;ALTER TABLE Foo__butane_tmp RENAME TO Foo;"#,
     )
     .await;
-=======
-            INSERT INTO Foo__butane_tmp SELECT id, bar FROM Foo;
-            DROP TABLE Foo;ALTER TABLE Foo__butane_tmp RENAME TO Foo;"#,
-    );
->>>>>>> ccf16bb1
 }
 
 #[cfg(feature = "pg")]
@@ -237,9 +231,9 @@
 }
 
 #[cfg(feature = "pg")]
-#[test]
-fn migration_modify_field_pg() {
-    let (mut conn, _data) = pg_connection();
+#[tokio::test]
+async fn migration_modify_field_pg() {
+    let (mut conn, _data) = pg_connection().await;
     // Not verifying rename right now because we don't detect it
     // https://github.com/Electron100/butane/issues/89
 
@@ -247,37 +241,42 @@
         &mut conn,
         "ALTER TABLE Foo ALTER COLUMN bar SET DATA TYPE BIGINT;",
         "ALTER TABLE Foo ALTER COLUMN bar SET DATA TYPE INTEGER;",
-    );
+    )
+    .await;
 
     migration_modify_field_nullability_change(
         &mut conn,
         "ALTER TABLE Foo ALTER COLUMN bar DROP NOT NULL;",
         "ALTER TABLE Foo ALTER COLUMN bar SET NOT NULL;",
-    );
+    )
+    .await;
 
     migration_modify_field_pkey_change(
         &mut conn,
         "ALTER TABLE Foo DROP CONSTRAINT IF EXISTS Foo_pkey;\nALTER TABLE Foo ADD PRIMARY KEY (baz);",
         "ALTER TABLE Foo DROP CONSTRAINT IF EXISTS Foo_pkey;\nALTER TABLE Foo ADD PRIMARY KEY (bar);",
-    );
+    ).await;
 
     migration_modify_field_uniqueness_change(
         &mut conn,
         "ALTER TABLE Foo ADD UNIQUE (bar);",
         "ALTER TABLE Foo DROP CONSTRAINT Foo_bar_key;",
-    );
+    )
+    .await;
 
     migration_modify_field_default_added(
         &mut conn,
         "ALTER TABLE Foo ALTER COLUMN bar SET DEFAULT 42;",
         "ALTER TABLE Foo ALTER COLUMN bar DROP DEFAULT;",
-    );
+    )
+    .await;
 
     migration_modify_field_different_default(
         &mut conn,
         "ALTER TABLE Foo ALTER COLUMN bar SET DEFAULT 42;",
         "ALTER TABLE Foo ALTER COLUMN bar SET DEFAULT 41;",
-    );
+    )
+    .await;
 }
 
 #[cfg(feature = "sqlite")]
@@ -296,18 +295,11 @@
             INSERT INTO Foo__butane_tmp SELECT id, baz FROM Foo;
             DROP TABLE Foo;ALTER TABLE Foo__butane_tmp RENAME TO Foo;"#,
         r#"ALTER TABLE Foo ADD COLUMN bar TEXT NOT NULL DEFAULT '';
-<<<<<<< HEAD
            CREATE TABLE Foo__butane_tmp (id INTEGER NOT NULL PRIMARY KEY,bar TEXT NOT NULL);
            INSERT INTO Foo__butane_tmp SELECT id, bar FROM Foo;DROP TABLE Foo;
            ALTER TABLE Foo__butane_tmp RENAME TO Foo;"#,
     )
     .await;
-=======
-            CREATE TABLE Foo__butane_tmp (id INTEGER NOT NULL PRIMARY KEY,bar TEXT NOT NULL);
-            INSERT INTO Foo__butane_tmp SELECT id, bar FROM Foo;DROP TABLE Foo;
-            ALTER TABLE Foo__butane_tmp RENAME TO Foo;"#,
-    );
->>>>>>> ccf16bb1
 }
 
 #[cfg(feature = "pg")]
@@ -363,36 +355,21 @@
         .create_migration(&backends, "v2", ms.latest().as_ref())
         .unwrap());
 
-<<<<<<< HEAD
-    let mut to_apply = ms.unapplied_migrations(conn).await.unwrap();
+    let to_apply = ms.unapplied_migrations(conn).await.unwrap();
     assert_eq!(to_apply.len(), 2);
-    for m in &to_apply {
-        m.apply(conn).await.unwrap();
-    }
+
+    ms.migrate(conn).await.unwrap();
+
+    let to_apply = ms.unapplied_migrations(conn).await.unwrap();
+    assert_eq!(to_apply.len(), 0);
+
     verify_sql(conn, &ms, expected_up_sql, expected_down_sql);
 
     // Now downgrade, just to make sure we can
-    to_apply.reverse();
-    for m in to_apply {
-        m.downgrade(conn).await.unwrap();
-    }
-=======
-    let to_apply = ms.unapplied_migrations(conn).unwrap();
+    ms.unmigrate(conn).await.unwrap();
+
+    let to_apply = ms.unapplied_migrations(conn).await.unwrap();
     assert_eq!(to_apply.len(), 2);
-
-    ms.migrate(conn).unwrap();
-
-    let to_apply = ms.unapplied_migrations(conn).unwrap();
-    assert_eq!(to_apply.len(), 0);
-
-    verify_sql(conn, &ms, expected_up_sql, expected_down_sql);
-
-    // Now downgrade, just to make sure we can
-    ms.unmigrate(conn).unwrap();
-
-    let to_apply = ms.unapplied_migrations(conn).unwrap();
-    assert_eq!(to_apply.len(), 2);
->>>>>>> ccf16bb1
 }
 
 fn verify_sql(
@@ -453,10 +430,7 @@
     test_migrate(conn, init, v2, up_sql, down_sql).await;
 }
 
-<<<<<<< HEAD
-async fn migration_add_and_remove_field(conn: &mut Connection, up_sql: &str, down_sql: &str) {
-=======
-fn migration_modify_field_type_change(conn: &mut Connection, up_sql: &str, down_sql: &str) {
+async fn migration_modify_field_type_change(conn: &mut Connection, up_sql: &str, down_sql: &str) {
     let init = quote! {
         struct Foo {
             id: i64,
@@ -470,10 +444,14 @@
             bar: i64,
         }
     };
-    test_migrate(conn, init, v2, up_sql, down_sql);
-}
-
-fn migration_modify_field_nullability_change(conn: &mut Connection, up_sql: &str, down_sql: &str) {
+    test_migrate(conn, init, v2, up_sql, down_sql).await;
+}
+
+async fn migration_modify_field_nullability_change(
+    conn: &mut Connection,
+    up_sql: &str,
+    down_sql: &str,
+) {
     let init = quote! {
         struct Foo {
             id: i64,
@@ -487,10 +465,14 @@
             bar: Option<i32>,
         }
     };
-    test_migrate(conn, init, v2, up_sql, down_sql);
-}
-
-fn migration_modify_field_uniqueness_change(conn: &mut Connection, up_sql: &str, down_sql: &str) {
+    test_migrate(conn, init, v2, up_sql, down_sql).await;
+}
+
+async fn migration_modify_field_uniqueness_change(
+    conn: &mut Connection,
+    up_sql: &str,
+    down_sql: &str,
+) {
     let init = quote! {
         struct Foo {
             id: i64,
@@ -505,10 +487,10 @@
             bar: i32,
         }
     };
-    test_migrate(conn, init, v2, up_sql, down_sql);
-}
-
-fn migration_modify_field_pkey_change(conn: &mut Connection, up_sql: &str, down_sql: &str) {
+    test_migrate(conn, init, v2, up_sql, down_sql).await;
+}
+
+async fn migration_modify_field_pkey_change(conn: &mut Connection, up_sql: &str, down_sql: &str) {
     let init = quote! {
         struct Foo {
             #[pk]
@@ -524,10 +506,10 @@
             baz: i32
         }
     };
-    test_migrate(conn, init, v2, up_sql, down_sql);
-}
-
-fn migration_modify_field_default_added(conn: &mut Connection, up_sql: &str, down_sql: &str) {
+    test_migrate(conn, init, v2, up_sql, down_sql).await;
+}
+
+async fn migration_modify_field_default_added(conn: &mut Connection, up_sql: &str, down_sql: &str) {
     let init = quote! {
         struct Foo {
             id: i64,
@@ -542,10 +524,14 @@
             bar: String,
         }
     };
-    test_migrate(conn, init, v2, up_sql, down_sql);
-}
-
-fn migration_modify_field_different_default(conn: &mut Connection, up_sql: &str, down_sql: &str) {
+    test_migrate(conn, init, v2, up_sql, down_sql).await;
+}
+
+async fn migration_modify_field_different_default(
+    conn: &mut Connection,
+    up_sql: &str,
+    down_sql: &str,
+) {
     let init = quote! {
         struct Foo {
             id: i64,
@@ -561,11 +547,10 @@
             bar: String,
         }
     };
-    test_migrate(conn, init, v2, up_sql, down_sql);
-}
-
-fn migration_add_and_remove_field(conn: &mut Connection, up_sql: &str, down_sql: &str) {
->>>>>>> ccf16bb1
+    test_migrate(conn, init, v2, up_sql, down_sql).await;
+}
+
+async fn migration_add_and_remove_field(conn: &mut Connection, up_sql: &str, down_sql: &str) {
     let init = quote! {
         struct Foo {
             id: i64,
@@ -605,34 +590,19 @@
         .create_migration(&backends, "v2", ms.latest().as_ref())
         .unwrap());
 
-<<<<<<< HEAD
-    let mut to_apply = ms.unapplied_migrations(conn).await.unwrap();
+    let to_apply = ms.unapplied_migrations(conn).await.unwrap();
     assert_eq!(to_apply.len(), 2);
-    for m in &to_apply {
-        m.apply(conn).await.unwrap();
-    }
+
+    ms.migrate(conn).await.unwrap();
+
+    let to_apply = ms.unapplied_migrations(conn).await.unwrap();
+    assert_eq!(to_apply.len(), 0);
+
     verify_sql(conn, &ms, expected_up_sql, expected_down_sql);
 
     // Now downgrade, just to make sure we can
-    to_apply.reverse();
-    for m in to_apply {
-        m.downgrade(conn).await.unwrap();
-    }
-=======
-    let to_apply = ms.unapplied_migrations(conn).unwrap();
+    ms.unmigrate(conn).await.unwrap();
+
+    let to_apply = ms.unapplied_migrations(conn).await.unwrap();
     assert_eq!(to_apply.len(), 2);
-
-    ms.migrate(conn).unwrap();
-
-    let to_apply = ms.unapplied_migrations(conn).unwrap();
-    assert_eq!(to_apply.len(), 0);
-
-    verify_sql(conn, &ms, expected_up_sql, expected_down_sql);
-
-    // Now downgrade, just to make sure we can
-    ms.unmigrate(conn).unwrap();
-
-    let to_apply = ms.unapplied_migrations(conn).unwrap();
-    assert_eq!(to_apply.len(), 2);
->>>>>>> ccf16bb1
 }