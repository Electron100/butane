<<<<<<< HEAD
use butane::migrations::{
    adb::DeferredSqlType, adb::TypeIdentifier, adb::TypeKey, MemMigrations, Migration,
    MigrationMut, Migrations, MigrationsMut,
};
use butane::{db::Connection, prelude_async::*, SqlType, SqlVal};
=======
>>>>>>> ff8b0c9a
use butane_core::codegen::{butane_type_with_migrations, model_with_migrations};
use butane_core::db::{BackendConnection, Connection};
use butane_core::migrations::adb::{DeferredSqlType, TypeIdentifier, TypeKey};
use butane_core::migrations::{MemMigrations, Migration, MigrationMut, Migrations, MigrationsMut};
use butane_core::{SqlType, SqlVal};
#[cfg(feature = "pg")]
use butane_test_helper::pg_connection;
#[cfg(feature = "sqlite")]
use butane_test_helper::sqlite_connection;
use proc_macro2::TokenStream;
use quote::quote;
use sqlparser::dialect::GenericDialect;
use sqlparser::parser::Parser as SqlParser;

#[test]
fn current_migration_basic() {
    let tokens = quote! {
        struct Foo {
            id: i64,
            bar: String,
            baz: f64,
        }
    };

    let mut ms = MemMigrations::new();
    model_with_migrations(tokens, &mut ms);
    let m = ms.current();
    let db = m.db().unwrap();
    assert_eq!(db.tables().count(), 1);
    let table = db.get_table("Foo").expect("No Foo table");
    let idcol = table.column("id").unwrap();
    assert_eq!(idcol.name(), "id");
    assert!(!idcol.nullable());
    assert!(idcol.is_pk());
    assert_eq!(*idcol.default(), None);
    assert_eq!(idcol.typeid().unwrap(), TypeIdentifier::Ty(SqlType::BigInt));
    assert!(!idcol.is_auto());

    let barcol = table.column("bar").unwrap();
    assert_eq!(barcol.name(), "bar");
    assert!(!barcol.nullable());
    assert!(!barcol.is_pk());
    assert_eq!(*barcol.default(), None);
    assert_eq!(barcol.typeid().unwrap(), TypeIdentifier::Ty(SqlType::Text));
    assert!(!barcol.is_auto());

    let baz_col = table.column("baz").unwrap();
    assert_eq!(baz_col.name(), "baz");
    assert!(!baz_col.nullable());
    assert!(!baz_col.is_pk());
    assert_eq!(*baz_col.default(), None);
    assert_eq!(baz_col.typeid().unwrap(), TypeIdentifier::Ty(SqlType::Real));
    assert!(!baz_col.is_auto());

    assert_eq!(table.pk(), Some(idcol))
}

#[test]
fn current_migration_pk_attribute() {
    let tokens = quote! {
        #[derive(PartialEq, Eq, Debug, Clone)]
        struct Foo {
            #[pk]
            name: String,
            bar: String,
        }
    };

    let mut ms = MemMigrations::new();
    model_with_migrations(tokens, &mut ms);
    let m = ms.current();
    let db = m.db().unwrap();
    let table = db.get_table("Foo").expect("No Foo table");
    let pkcol = table.column("name").unwrap();
    assert!(pkcol.is_pk());

    assert_eq!(table.pk(), Some(pkcol))
}

#[test]
fn current_migration_default_attribute() {
    let tokens = quote! {
        #[derive(PartialEq, Eq, Debug, Clone)]
        struct Foo {
            id: i64,
            #[default="turtle"]
            bar: String,
        }
    };

    let mut ms = MemMigrations::new();
    model_with_migrations(tokens, &mut ms);
    let m = ms.current();
    let db = m.db().unwrap();
    let table = db.get_table("Foo").expect("No Foo table");
    let barcol = table.column("bar").unwrap();
    assert_eq!(*barcol.default(), Some(SqlVal::Text("turtle".to_string())));
}

#[test]
fn current_migration_auto_attribute() {
    let tokens = quote! {
        #[derive(PartialEq, Eq, Debug, Clone)]
        struct Foo {
            id: AutoPk<i64>,
            bar: String,
        }
    };

    let mut ms = MemMigrations::new();
    model_with_migrations(tokens, &mut ms);
    let m = ms.current();
    let db = m.db().unwrap();
    let table = db.get_table("Foo").expect("No Foo table");
    let idcol = table.column("id").unwrap();
    assert!(idcol.is_auto());
}

#[test]
fn current_migration_nullable_col() {
    let tokens = quote! {
        #[derive(PartialEq, Eq, Debug, Clone)]
        struct Foo {
            id: i64,
            bar: Option<String>,
        }
    };

    let mut ms = MemMigrations::new();
    model_with_migrations(tokens, &mut ms);
    let m = ms.current();
    let db = m.db().unwrap();
    let table = db.get_table("Foo").expect("No Foo table");
    let col = table.column("bar").unwrap();
    assert!(col.nullable());
    assert_eq!(col.typeid().unwrap(), TypeIdentifier::Ty(SqlType::Text));
}

#[test]
fn current_migration_custom_type() {
    let tokens = quote! {
        #[derive(PartialEq, Eq, Debug, Clone)]
        enum Frobnozzle {
            Foo,
            Bar,
            Baz,
        }
    };
    let mut ms = MemMigrations::new();
    butane_type_with_migrations(quote! {Text}, tokens, &mut ms);

    let tokens = quote! {
        #[derive(PartialEq, Eq, Debug, Clone)]
        struct HasCustomField {
            id: i64,
            frob: Frobnozzle,
        }
    };
    model_with_migrations(tokens, &mut ms);

    let m = ms.current();
    let db = m.db().unwrap();
    eprintln!("types {:?}", db.types());
    assert_eq!(
        db.types()
            .get(&TypeKey::CustomType("Frobnozzle".to_string())),
        Some(&DeferredSqlType::KnownId(TypeIdentifier::Ty(SqlType::Text)))
    );
    let table = db
        .get_table("HasCustomField")
        .expect("No HasCustomField table");
    let col = table.column("frob").expect("No frob field");
    assert_eq!(col.typeid().unwrap(), TypeIdentifier::Ty(SqlType::Text));
}

#[cfg(feature = "sqlite")]
#[test]
fn migration_add_field_sqlite() {
    migration_add_field(
        &mut butane_test_helper::sqlite_connection(),
        "ALTER TABLE Foo ADD COLUMN baz INTEGER NOT NULL DEFAULT 0;",
        // The exact details of futzing a DROP COLUMN in sqlite aren't
        // important (e.g. the temp table naming is certainly not part
        // of the API contract), but the goal here is to ensure we're
        // getting sane looking downgrade sql and a test failure if it
        // changes. If the change is innocuous, this test should just
        // be updated.
        "CREATE TABLE Foo__butane_tmp (id INTEGER NOT NULL PRIMARY KEY,bar TEXT NOT NULL);
INSERT INTO Foo__butane_tmp SELECT id, bar FROM Foo;DROP TABLE Foo;
ALTER TABLE Foo__butane_tmp RENAME TO Foo;",
    )
    .await;
}

#[cfg(feature = "pg")]
#[tokio::test]
async fn migration_add_field_pg() {
    let (mut conn, _data) = pg_connection().await;
    migration_add_field(
        &mut conn,
        "ALTER TABLE Foo ADD COLUMN baz BIGINT NOT NULL DEFAULT 0;",
        "ALTER TABLE Foo DROP COLUMN baz;",
    );
}

#[cfg(feature = "sqlite")]
#[tokio::test]
async fn migration_add_field_with_default_sqlite() {
    migration_add_field_with_default(
        &mut sqlite_connection().await,
        "ALTER TABLE Foo ADD COLUMN baz INTEGER NOT NULL DEFAULT 42;",
        // See comments on migration_add_field_sqlite
        r#"CREATE TABLE Foo__butane_tmp (id INTEGER NOT NULL PRIMARY KEY,bar TEXT NOT NULL);
           INSERT INTO Foo__butane_tmp SELECT id, bar FROM Foo;
           DROP TABLE Foo;ALTER TABLE Foo__butane_tmp RENAME TO Foo;"#,
    )
    .await;
}

#[cfg(feature = "pg")]
#[tokio::test]
async fn migration_add_field_with_default_pg() {
    let (mut conn, _data) = pg_connection().await;
    migration_add_field_with_default(
        &mut conn,
        "ALTER TABLE Foo ADD COLUMN baz BIGINT NOT NULL DEFAULT 42;",
        "ALTER TABLE Foo DROP COLUMN baz;",
    )
    .await;
}

#[cfg(feature = "pg")]
#[tokio::test]
async fn migration_modify_field_pg() {
    let (mut conn, _data) = pg_connection().await;
    // Not verifying rename right now because we don't detect it
    // https://github.com/Electron100/butane/issues/89

    migration_modify_field_type_change(
        &mut conn,
        "ALTER TABLE Foo ALTER COLUMN bar SET DATA TYPE BIGINT;",
        "ALTER TABLE Foo ALTER COLUMN bar SET DATA TYPE INTEGER;",
    )
    .await;

    migration_modify_field_nullability_change(
        &mut conn,
        "ALTER TABLE Foo ALTER COLUMN bar DROP NOT NULL;",
        "ALTER TABLE Foo ALTER COLUMN bar SET NOT NULL;",
    )
    .await;

    migration_modify_field_pkey_change(
        &mut conn,
        "ALTER TABLE Foo DROP CONSTRAINT IF EXISTS Foo_pkey;\nALTER TABLE Foo ADD PRIMARY KEY (baz);",
        "ALTER TABLE Foo DROP CONSTRAINT IF EXISTS Foo_pkey;\nALTER TABLE Foo ADD PRIMARY KEY (bar);",
    ).await;

    migration_modify_field_uniqueness_change(
        &mut conn,
        "ALTER TABLE Foo ADD UNIQUE (bar);",
        "ALTER TABLE Foo DROP CONSTRAINT Foo_bar_key;",
    )
    .await;

    migration_modify_field_default_added(
        &mut conn,
        "ALTER TABLE Foo ALTER COLUMN bar SET DEFAULT 42;",
        "ALTER TABLE Foo ALTER COLUMN bar DROP DEFAULT;",
    )
    .await;

    migration_modify_field_different_default(
        &mut conn,
        "ALTER TABLE Foo ALTER COLUMN bar SET DEFAULT 42;",
        "ALTER TABLE Foo ALTER COLUMN bar SET DEFAULT 41;",
    )
    .await;
}

#[cfg(feature = "sqlite")]
#[tokio::test]
async fn migration_add_and_remove_field_sqlite() {
    migration_add_and_remove_field(
        &mut sqlite_connection().await,
        // The exact details of futzing a DROP COLUMN in sqlite aren't
        // important (e.g. the temp table naming is certainly not part
        // of the API contract), but the goal here is to ensure we're
        // getting sane looking downgrade sql and a test failure if it
        // changes. If the change is innocuous, this test should just
        // be updated.
        r#"ALTER TABLE Foo ADD COLUMN baz INTEGER NOT NULL DEFAULT 0;
            CREATE TABLE Foo__butane_tmp (id INTEGER NOT NULL PRIMARY KEY,baz INTEGER NOT NULL);
            INSERT INTO Foo__butane_tmp SELECT id, baz FROM Foo;
            DROP TABLE Foo;ALTER TABLE Foo__butane_tmp RENAME TO Foo;"#,
        r#"ALTER TABLE Foo ADD COLUMN bar TEXT NOT NULL DEFAULT '';
           CREATE TABLE Foo__butane_tmp (id INTEGER NOT NULL PRIMARY KEY,bar TEXT NOT NULL);
           INSERT INTO Foo__butane_tmp SELECT id, bar FROM Foo;DROP TABLE Foo;
           ALTER TABLE Foo__butane_tmp RENAME TO Foo;"#,
    )
    .await;
}

#[cfg(feature = "pg")]
#[tokio::test]
async fn migration_add_and_remove_field_pg() {
    let (mut conn, _data) = pg_connection().await;
    migration_add_and_remove_field(
        &mut conn,
        "ALTER TABLE Foo ADD COLUMN baz BIGINT NOT NULL DEFAULT 0;ALTER TABLE Foo DROP COLUMN bar;",
        "ALTER TABLE Foo ADD COLUMN bar TEXT NOT NULL DEFAULT '';ALTER TABLE Foo DROP COLUMN baz;",
    )
    .await;
}

#[cfg(feature = "sqlite")]
async fn migration_delete_table_sqlite() {
    migration_delete_table(
        &mut sqlite_connection(),
        "DROP TABLE Foo;",
        "CREATE TABLE Foo (id INTEGER NOT NULL PRIMARY KEY,bar TEXT NOT NULL);",
    )
    .await;
}

#[cfg(feature = "pg")]
#[tokio::test]
async fn migration_delete_table_pg() {
    let (mut conn, _data) = pg_connection();
    migration_delete_table(
        &mut conn,
        "DROP TABLE Foo;",
        "CREATE TABLE Foo (id BIGINT NOT NULL PRIMARY KEY,bar TEXT NOT NULL);",
    )
    .await;
}

fn test_migrate(
    conn: &mut Connection,
    init_tokens: TokenStream,
    v2_tokens: TokenStream,
    expected_up_sql: &str,
    expected_down_sql: &str,
) {
    let mut ms = MemMigrations::new();
    let backend = conn.backend();
    let backends = nonempty::nonempty![backend];
    model_with_migrations(init_tokens, &mut ms);
    assert!(ms.create_migration(&backends, "init", None).unwrap());

    model_with_migrations(v2_tokens, &mut ms);
    assert!(ms
        .create_migration(&backends, "v2", ms.latest().as_ref())
        .unwrap());

<<<<<<< HEAD
    let mut to_apply = ms.unapplied_migrations(conn).unwrap();
=======
    let to_apply = ms.unapplied_migrations(conn).await.unwrap();
>>>>>>> ff8b0c9a
    assert_eq!(to_apply.len(), 2);

    ms.migrate(conn).await.unwrap();

    let to_apply = ms.unapplied_migrations(conn).await.unwrap();
    assert_eq!(to_apply.len(), 0);

    verify_sql(conn, &ms, expected_up_sql, expected_down_sql);

    // Now downgrade, just to make sure we can
    ms.unmigrate(conn).await.unwrap();

    let to_apply = ms.unapplied_migrations(conn).await.unwrap();
    assert_eq!(to_apply.len(), 2);
}

fn verify_sql(
    conn: &Connection,
    ms: &impl Migrations,
    expected_up_sql: &str,
    expected_down_sql: &str,
) {
    let dialect = GenericDialect {};
    let expected_up_ast = SqlParser::parse_sql(&dialect, expected_up_sql).unwrap();
    let expected_down_ast = SqlParser::parse_sql(&dialect, expected_down_sql).unwrap();

    let backend = conn.backend();
    let v2_migration = ms.latest().unwrap();

    let actual_up_sql = v2_migration.up_sql(backend.name()).unwrap().unwrap();
    let actual_up_ast = sqlparser::parser::Parser::parse_sql(&dialect, &actual_up_sql).unwrap();
    assert_eq!(actual_up_ast, expected_up_ast);
    let actual_down_sql = v2_migration.down_sql(backend.name()).unwrap().unwrap();
    let actual_down_ast = sqlparser::parser::Parser::parse_sql(&dialect, &actual_down_sql).unwrap();
    assert_eq!(actual_down_ast, expected_down_ast);
}

fn migration_add_field(conn: &mut Connection, up_sql: &str, down_sql: &str) {
    let init = quote! {
        struct Foo {
            id: i64,
            bar: String,
        }
    };

    let v2 = quote! {
        struct Foo {
            id: i64,
            bar: String,
            baz: u32,
        }
    };
    test_migrate(conn, init, v2, up_sql, down_sql).await;
}

async fn migration_add_field_with_default(conn: &mut Connection, up_sql: &str, down_sql: &str) {
    let init = quote! {
        struct Foo {
            id: i64,
            bar: String,
        }
    };

    let v2 = quote! {
        struct Foo {
            id: i64,
            bar: String,
            #[default=42]
            baz: u32,
        }
    };
    test_migrate(conn, init, v2, up_sql, down_sql).await;
}

async fn migration_modify_field_type_change(conn: &mut Connection, up_sql: &str, down_sql: &str) {
    let init = quote! {
        struct Foo {
            id: i64,
            bar: i32,
        }
    };

    let v2 = quote! {
        struct Foo {
            id: i64,
            bar: i64,
        }
    };
    test_migrate(conn, init, v2, up_sql, down_sql).await;
}

async fn migration_modify_field_nullability_change(
    conn: &mut Connection,
    up_sql: &str,
    down_sql: &str,
) {
    let init = quote! {
        struct Foo {
            id: i64,
            bar: i32,
        }
    };

    let v2 = quote! {
        struct Foo {
            id: i64,
            bar: Option<i32>,
        }
    };
    test_migrate(conn, init, v2, up_sql, down_sql).await;
}

async fn migration_modify_field_uniqueness_change(
    conn: &mut Connection,
    up_sql: &str,
    down_sql: &str,
) {
    let init = quote! {
        struct Foo {
            id: i64,
            bar: i32,
        }
    };

    let v2 = quote! {
        struct Foo {
            id: i64,
            #[unique]
            bar: i32,
        }
    };
    test_migrate(conn, init, v2, up_sql, down_sql).await;
}

async fn migration_modify_field_pkey_change(conn: &mut Connection, up_sql: &str, down_sql: &str) {
    let init = quote! {
        struct Foo {
            #[pk]
            bar: i64,
            baz: i32,
        }
    };

    let v2 = quote! {
        struct Foo {
            bar: i64,
            #[pk]
            baz: i32
        }
    };
    test_migrate(conn, init, v2, up_sql, down_sql).await;
}

async fn migration_modify_field_default_added(conn: &mut Connection, up_sql: &str, down_sql: &str) {
    let init = quote! {
        struct Foo {
            id: i64,
            bar: String,
        }
    };

    let v2 = quote! {
        struct Foo {
            id: i64,
            #[default=42]
            bar: String,
        }
    };
    test_migrate(conn, init, v2, up_sql, down_sql).await;
}

async fn migration_modify_field_different_default(
    conn: &mut Connection,
    up_sql: &str,
    down_sql: &str,
) {
    let init = quote! {
        struct Foo {
            id: i64,
            #[default=41]
            bar: String,
        }
    };

    let v2 = quote! {
        struct Foo {
            id: i64,
            #[default=42]
            bar: String,
        }
    };
    test_migrate(conn, init, v2, up_sql, down_sql).await;
}

async fn migration_add_and_remove_field(conn: &mut Connection, up_sql: &str, down_sql: &str) {
    let init = quote! {
        struct Foo {
            id: i64,
            bar: String,
        }
    };

    let v2 = quote! {
        struct Foo {
            id: i64,
            baz: u32,
        }
    };
    test_migrate(conn, init, v2, up_sql, down_sql).await;
}

async fn migration_delete_table(
    conn: &mut Connection,
    expected_up_sql: &str,
    expected_down_sql: &str,
) {
    let init_tokens = quote! {
        struct Foo {
            id: i64,
            bar: String,
        }
    };

    let mut ms = MemMigrations::new();
    let backend = conn.backend();
    let backends = nonempty::nonempty![backend];
    model_with_migrations(init_tokens, &mut ms);
    assert!(ms.create_migration(&backends, "init", None).unwrap());

    ms.current().delete_table("Foo").unwrap();
    assert!(ms
        .create_migration(&backends, "v2", ms.latest().as_ref())
        .unwrap());

    let to_apply = ms.unapplied_migrations(conn).await.unwrap();
    assert_eq!(to_apply.len(), 2);

    ms.migrate(conn).await.unwrap();

    let to_apply = ms.unapplied_migrations(conn).await.unwrap();
    assert_eq!(to_apply.len(), 0);

    verify_sql(conn, &ms, expected_up_sql, expected_down_sql);

    // Now downgrade, just to make sure we can
    ms.unmigrate(conn).await.unwrap();

    let to_apply = ms.unapplied_migrations(conn).await.unwrap();
    assert_eq!(to_apply.len(), 2);
}<|MERGE_RESOLUTION|>--- conflicted
+++ resolved
@@ -1,13 +1,7 @@
-<<<<<<< HEAD
-use butane::migrations::{
-    adb::DeferredSqlType, adb::TypeIdentifier, adb::TypeKey, MemMigrations, Migration,
-    MigrationMut, Migrations, MigrationsMut,
-};
-use butane::{db::Connection, prelude_async::*, SqlType, SqlVal};
-=======
->>>>>>> ff8b0c9a
+use butane::db::{BackendConnection, Connection};
+use butane::migrations::{MemMigrations, Migration, MigrationMut, Migrations, MigrationsMut};
+use butane::{prelude_async::*, SqlType, SqlVal};
 use butane_core::codegen::{butane_type_with_migrations, model_with_migrations};
-use butane_core::db::{BackendConnection, Connection};
 use butane_core::migrations::adb::{DeferredSqlType, TypeIdentifier, TypeKey};
 use butane_core::migrations::{MemMigrations, Migration, MigrationMut, Migrations, MigrationsMut};
 use butane_core::{SqlType, SqlVal};
@@ -361,11 +355,7 @@
         .create_migration(&backends, "v2", ms.latest().as_ref())
         .unwrap());
 
-<<<<<<< HEAD
     let mut to_apply = ms.unapplied_migrations(conn).unwrap();
-=======
-    let to_apply = ms.unapplied_migrations(conn).await.unwrap();
->>>>>>> ff8b0c9a
     assert_eq!(to_apply.len(), 2);
 
     ms.migrate(conn).await.unwrap();
