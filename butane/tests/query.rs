use butane::db::Connection;
use butane::prelude::*;
use butane::query::BoolExpr;
use butane::{colname, filter, find, query, Many};
use butane_test_helper::*;
#[cfg(feature = "datetime")]
use chrono::{TimeZone, Utc};

mod common;
use common::blog;
use common::blog::{Blog, Post, PostMetadata, Tag};

async fn equality(conn: Connection) {
    blog::setup_blog(&conn).await;
    let mut posts = query!(Post, published == true).load(&conn).await.unwrap();
    assert_eq!(posts.len(), 3);
    posts.sort_by(|p1, p2| p1.id.partial_cmp(&p2.id).unwrap());
    assert_eq!(posts[0].title, "The Tiger");
    assert_eq!(posts[1].title, "Sir Charles");
    assert_eq!(posts[2].title, "Mount Doom");
}
testall!(equality);

async fn equality_separate_dataresult(conn: Connection) {
    blog::setup_blog(&conn).await;
    let mut posts = query!(PostMetadata, published == true)
        .load(&conn)
        .await
        .unwrap();
    assert_eq!(posts.len(), 3);
    posts.sort_by(|p1, p2| p1.id.partial_cmp(&p2.id).unwrap());
    assert_eq!(posts[0].title, "The Tiger");
    assert_eq!(posts[1].title, "Sir Charles");
    assert_eq!(posts[2].title, "Mount Doom");
}
testall!(equality_separate_dataresult);

async fn ordered(conn: Connection) {
    blog::setup_blog(&conn).await;
    let posts = query!(Post, published == true)
        .order_asc(colname!(Post, title))
        .load(&conn)
        .await
        .unwrap();
    assert_eq!(posts.len(), 3);
    assert_eq!(posts[0].title, "Mount Doom");
    assert_eq!(posts[1].title, "Sir Charles");
    assert_eq!(posts[2].title, "The Tiger");
}
testall!(ordered);

async fn comparison(conn: Connection) {
    blog::setup_blog(&conn).await;
    let mut posts = query!(Post, likes < 5).load(&conn).await.unwrap();
    assert_eq!(posts.len(), 2);
    posts.sort_by(|p1, p2| p1.id.partial_cmp(&p2.id).unwrap());
    assert_eq!(posts[0].title, "The Tiger");
    assert_eq!(posts[1].title, "Mt. Everest");
}
testall!(comparison);

async fn like(conn: Connection) {
    blog::setup_blog(&conn).await;
    let mut posts = query!(Post, title.like("M%")).load(&conn).await.unwrap();
    assert_eq!(posts.len(), 2);
    posts.sort_by(|p1, p2| p1.id.partial_cmp(&p2.id).unwrap());
    assert_eq!(posts[0].title, "Mount Doom");
    assert_eq!(posts[1].title, "Mt. Everest");
}
testall!(like);

async fn combination(conn: Connection) {
    blog::setup_blog(&conn).await;
    let posts = query!(Post, published == true && likes < 5)
        .load(&conn)
        .await
        .unwrap();
    assert_eq!(posts.len(), 1);
    assert_eq!(posts[0].title, "The Tiger");
}
testall!(combination);

async fn combination_allof(conn: Connection) {
    blog::setup_blog(&conn).await;
    let posts = Post::query()
        .filter(BoolExpr::AllOf(vec![
            filter!(Post, published == true),
            filter!(Post, likes < 5),
            filter!(Post, title == "The Tiger"),
        ]))
        .load(&conn)
        .await
        .unwrap();
    assert_eq!(posts.len(), 1);
    assert_eq!(posts[0].title, "The Tiger");
}
testall!(combination_allof);

async fn not_found(conn: Connection) {
    blog::setup_blog(&conn).await;
    let posts = query!(Post, published == false && likes > 5)
        .load(&conn)
        .await
        .unwrap();
    assert_eq!(posts.len(), 0);
}
testall!(not_found);

async fn rustval(conn: Connection) {
    blog::setup_blog(&conn).await;
    // We don't need to escape into rust for this, but we can
    let post = find!(Post, title == { "The Tiger" }, &conn).unwrap();
    assert_eq!(post.title, "The Tiger");

    // or invoke a function that returns a value
    let f = || "The Tiger";
    let post2 = find!(Post, title == { f() }, &conn).unwrap();
    assert_eq!(post, post2);
}
testall!(rustval);

async fn fkey_match(conn: Connection) {
    blog::setup_blog(&conn).await;
    let blog: Blog = find!(Blog, name == "Cats", &conn).unwrap();
    let mut posts = query!(Post, blog == { &blog }).load(&conn).await.unwrap();
    let posts2 = query!(Post, blog == { blog }).load(&conn).await.unwrap();
    let blog_id = blog.id;
    let posts3 = query!(Post, blog == { blog_id }).load(&conn).await.unwrap();
    let posts4 = query!(Post, blog.matches(name == "Cats"))
        .load(&conn)
        .await
        .unwrap();

    assert_eq!(posts.len(), 2);
    posts.sort_by(|p1, p2| p1.id.partial_cmp(&p2.id).unwrap());
    assert_eq!(posts[0].title, "The Tiger");
    assert_eq!(posts[1].title, "Sir Charles");
    assert_eq!(posts, posts2);
    assert_eq!(posts, posts3);
    assert_eq!(posts, posts4);
}
testall!(fkey_match);

async fn many_load(conn: Connection) {
    blog::setup_blog(&conn).await;
    let post: Post = find!(Post, title == "The Tiger", &conn).unwrap();
    let tags = post.tags.load(&conn).await.unwrap();
    let mut tags: Vec<&Tag> = tags.collect();
    tags.sort_by(|t1, t2| t1.tag.partial_cmp(&t2.tag).unwrap());
    assert_eq!(tags[0].tag, "asia");
    assert_eq!(tags[1].tag, "danger");
}
testall!(many_load);

async fn many_serialize(conn: Connection) {
    blog::setup_blog(&conn).await;
    let post: Post = find!(Post, title == "The Tiger", &conn).unwrap();
    let tags_json: String = serde_json::to_string(&post.tags).unwrap();
    let tags: Many<Tag> = serde_json::from_str(&tags_json).unwrap();
    let tags = tags.load(&conn).await.unwrap();
    let mut tags: Vec<&Tag> = tags.collect();
    tags.sort_by(|t1, t2| t1.tag.partial_cmp(&t2.tag).unwrap());
    assert_eq!(tags[0].tag, "asia");
    assert_eq!(tags[1].tag, "danger");
}
testall!(many_serialize);

async fn many_objects_with_tag(conn: Connection) {
    blog::setup_blog(&conn).await;
    let mut posts = query!(Post, tags.contains("danger"))
        .load(&conn)
        .await
        .unwrap();
    posts.sort_by(|p1, p2| p1.id.partial_cmp(&p2.id).unwrap());
    assert_eq!(posts[0].title, "The Tiger");
    assert_eq!(posts[1].title, "Mount Doom");
    assert_eq!(posts[2].title, "Mt. Everest");
}
testall!(many_objects_with_tag);

async fn many_objects_with_tag_explicit(conn: Connection) {
    blog::setup_blog(&conn).await;
    let mut posts = query!(Post, tags.contains(tag == "danger"))
        .load(&conn)
        .await
        .unwrap();
    posts.sort_by(|p1, p2| p1.id.partial_cmp(&p2.id).unwrap());
    assert_eq!(posts[0].title, "The Tiger");
    assert_eq!(posts[1].title, "Mount Doom");
    assert_eq!(posts[2].title, "Mt. Everest");
}
testall!(many_objects_with_tag_explicit);

<<<<<<< HEAD
async fn by_timestamp(conn: Connection) {
    blog::setup_blog(&conn).await;
=======
#[cfg(feature = "datetime")]
fn by_timestamp(conn: Connection) {
    blog::setup_blog(&conn);
>>>>>>> 22573467
    let mut post = find!(Post, title == "Sir Charles", &conn).unwrap();
    // Pretend this post was published in 1970
    post.pub_time = Some(
        Utc.with_ymd_and_hms(1970, 1, 1, 1, 1, 1)
            .single()
            .unwrap()
            .naive_utc(),
    );
    post.save(&conn).await.unwrap();
    // And pretend another post was later in 1971
    let mut post = find!(Post, title == "The Tiger", &conn).unwrap();
    post.pub_time = Some(
        Utc.with_ymd_and_hms(1970, 5, 1, 1, 1, 1)
            .single()
            .unwrap()
            .naive_utc(),
    );
    post.save(&conn).await.unwrap();

    // Now find all posts published before 1971. Assume we haven't gone
    // back in time to run these unit tests.
    let posts = query!(
        Post,
        pub_time < {
            Utc.with_ymd_and_hms(1972, 1, 1, 1, 1, 1)
                .single()
                .unwrap()
                .naive_utc()
        }
    )
    .order_desc(colname!(Post, pub_time))
    .load(&conn)
    .await
    .unwrap();
    assert_eq!(posts[0].title, "The Tiger");
    assert_eq!(posts[1].title, "Sir Charles");
}
#[cfg(feature = "datetime")]
testall!(by_timestamp);

async fn limit(conn: Connection) {
    blog::setup_blog(&conn).await;
    let posts = Post::query()
        .order_asc(colname!(Post, title))
        .limit(2)
        .load(&conn)
        .await
        .unwrap();
    assert_eq!(posts.len(), 2);
    assert_eq!(posts[0].title, "Mount Doom");
    assert_eq!(posts[1].title, "Mt. Everest");
}
testall!(limit);

async fn offset(conn: Connection) {
    blog::setup_blog(&conn).await;
    // Now get the more posts after the two we got in the limit test above
    let posts = Post::query()
        .order_asc(colname!(Post, title))
        .offset(2)
        .load(&conn)
        .await
        .unwrap();
    assert_eq!(posts.len(), 2);
    assert_eq!(posts[0].title, "Sir Charles");
    assert_eq!(posts[1].title, "The Tiger");
}
testall!(offset);<|MERGE_RESOLUTION|>--- conflicted
+++ resolved
@@ -191,14 +191,9 @@
 }
 testall!(many_objects_with_tag_explicit);
 
-<<<<<<< HEAD
+#[cfg(feature = "datetime")]
 async fn by_timestamp(conn: Connection) {
     blog::setup_blog(&conn).await;
-=======
-#[cfg(feature = "datetime")]
-fn by_timestamp(conn: Connection) {
-    blog::setup_blog(&conn);
->>>>>>> 22573467
     let mut post = find!(Post, title == "Sir Charles", &conn).unwrap();
     // Pretend this post was published in 1970
     post.pub_time = Some(
