#![doc(hidden)]
//! This library is not stable, and usage is strongly discouraged.
//!
//! It is intended only to assist developing the CLI.
//! Usage of this library is strongly discouraged unless you expect & accept
//! breakages in the future.
//! Backwards compatibility of the library will not even be considered, as the
//! only objective of the crate is to provide a stable CLI.

use std::{
    fs::File,
    io::Write,
    path::{Path, PathBuf},
};

use butane::migrations::adb;
use butane::migrations::{
    copy_migration, FsMigrations, MemMigrations, Migration, MigrationMut, Migrations, MigrationsMut,
};
use butane::query::BoolExpr;
use butane::{db, db::Connection, db::ConnectionMethods, migrations};
use cargo_metadata::MetadataCommand;
use chrono::Utc;
use nonempty::NonEmpty;
use serde::{Deserialize, Serialize};

pub type Result<T> = std::result::Result<T, anyhow::Error>;

#[derive(Clone, Debug, Default, Deserialize, Eq, PartialEq, Serialize)]
pub struct CliState {
    embedded: bool,
}
impl CliState {
    pub fn load(base_dir: &Path) -> Result<Self> {
        let path = base_dir.join("clistate.json");
        let file = File::open(path);
        match file {
            Ok(file) => Ok(serde_json::from_reader(file)?),
            Err(_) => Ok(CliState::default()),
        }
    }

    pub fn save(&self, base_dir: &Path) -> Result<()> {
        let path = base_dir.join("clistate.json");
        let file = File::create(path)?;
        serde_json::to_writer(file, &self)?;
        Ok(())
    }
}

pub fn default_name() -> String {
    Utc::now().format("%Y%m%d_%H%M%S%3f").to_string()
}

<<<<<<< HEAD
pub async fn init(base_dir: &PathBuf, name: &str, connstr: &str) -> Result<()> {
=======
pub fn init(base_dir: &PathBuf, name: &str, connstr: &str, connect: bool) -> Result<()> {
>>>>>>> 22573467
    if db::get_backend(name).is_none() {
        eprintln!("Unknown backend {name}");
        std::process::exit(1);
    };

    let spec = db::ConnectionSpec::new(name, connstr);
<<<<<<< HEAD
    db::connect(&spec).await?; // ensure we can
=======
    if connect {
        db::connect(&spec)?;
    }
>>>>>>> 22573467
    std::fs::create_dir_all(base_dir)?;
    spec.save(base_dir)?;

    Ok(())
}

/// Make a migration.
/// The backends are selected from the existing migrations, or the initialised connection.
pub fn make_migration(base_dir: &Path, name: Option<&String>) -> Result<()> {
    let name = match name {
        Some(name) => format!("{}_{}", default_name(), name),
        None => default_name(),
    };
    let mut ms = get_migrations(base_dir)?;
    if ms.all_migrations()?.iter().any(|m| m.name() == name) {
        eprintln!("Migration {name} already exists");
        std::process::exit(1);
    }
    let backends = load_backends(base_dir)?;

    let created = ms.create_migration(&backends, &name, ms.latest().as_ref())?;
    if created {
        update_embedded(base_dir)?;
        println!("Created migration {name}");
    } else {
        println!("No changes to migrate");
    }
    Ok(())
}

<<<<<<< HEAD
pub async fn migrate(base_dir: &PathBuf) -> Result<()> {
=======
/// Detach the latest migration from the list of migrations,
/// leaving the migration on the filesystem.
pub fn detach_latest_migration(base_dir: &PathBuf) -> Result<()> {
    let mut ms = get_migrations(base_dir)?;
    let all_migrations = ms.all_migrations().unwrap_or_else(|e| {
        eprintln!("Error: {e}");
        std::process::exit(1);
    });
    let initial_migration = all_migrations.first().unwrap_or_else(|| {
        eprintln!("There are no migrations");
        std::process::exit(1);
    });
    let top_migration = ms.latest().expect("Latest should exist");
    if initial_migration == &top_migration {
        eprintln!("Can not detach initial migration");
        std::process::exit(1);
    }
    if let Ok(spec) = db::ConnectionSpec::load(base_dir) {
        let conn = db::connect(&spec)?;
        if let Some(top_applied_migration) = ms.last_applied_migration(&conn)? {
            if top_applied_migration == top_migration {
                eprintln!("Can not detach an applied migration");
                std::process::exit(1);
            }
        }
    }
    let previous_migration = &all_migrations[all_migrations.len() - 2];
    println!(
        "Detaching {} from {}",
        top_migration.name(),
        previous_migration.name()
    );
    ms.detach_latest_migration()?;

    // The latest migration needs to be removed from the embedding
    update_embedded(base_dir)?;

    Ok(())
}

pub fn migrate(base_dir: &PathBuf, name: Option<String>) -> Result<()> {
>>>>>>> 22573467
    let spec = load_connspec(base_dir)?;
    let mut conn = db::connect(&spec).await?;
    let to_apply = get_migrations(base_dir)?
        .unapplied_migrations(&conn)
        .await?;
    println!("{} migrations to apply", to_apply.len());
    for m in to_apply {
        println!("Applying migration {}", m.name());
<<<<<<< HEAD
        m.apply(&mut conn).await?;
=======
        m.apply(&mut conn)?;
        if let Some(ref name) = name {
            if name == &m.name().to_string() {
                println!("Finishing at migration {}", m.name());
                break;
            }
        }
>>>>>>> 22573467
    }
    Ok(())
}

<<<<<<< HEAD
pub async fn rollback_to(base_dir: &Path, mut conn: Connection, to: &str) -> Result<()> {
=======
pub fn rollback(base_dir: &PathBuf, name: Option<String>) -> Result<()> {
    let spec = load_connspec(base_dir)?;
    let conn = butane::db::connect(&spec)?;

    match name {
        Some(to) => rollback_to(base_dir, conn, &to),
        None => rollback_latest(base_dir, conn),
    }
}

pub fn rollback_to(base_dir: &Path, mut conn: Connection, to: &str) -> Result<()> {
>>>>>>> 22573467
    let ms = get_migrations(base_dir)?;
    let to_migration = match ms.get_migration(to) {
        Some(m) => m,
        None => {
            eprintln!("No such migration!");
            std::process::exit(1);
        }
    };

    let latest = ms
        .last_applied_migration(&conn)
        .unwrap_or_else(|err| {
            eprintln!("Err: {err}");
            std::process::exit(1);
        })
        .unwrap_or_else(|| {
            eprintln!("No migrations applied!");
            std::process::exit(1);
        });

    if to_migration == latest {
        eprintln!("That is the latest applied migration, not rolling back to anything.");
        std::process::exit(1);
    }

    let mut to_unapply = ms.migrations_since(&to_migration)?;
    if to_unapply.is_empty() {
        eprintln!("That is the latest migration, not rolling back to anything. If you expected something to happen, try specifying the migration to rollback to.");
        std::process::exit(1);
    }

    if *to_unapply.last().unwrap() != latest {
        let index = to_unapply
            .iter()
            .position(|m| m.name() == latest.name())
            .unwrap();
        to_unapply = to_unapply.split_at(index + 1).0.into();
    }

    for m in to_unapply.into_iter().rev() {
        println!("Rolling back migration {}", m.name());
        m.downgrade(&mut conn).await?;
    }
    Ok(())
}

<<<<<<< HEAD
pub async fn rollback_latest(base_dir: &Path, mut conn: Connection) -> Result<()> {
    match get_migrations(base_dir)?.latest() {
=======
pub fn rollback_latest(base_dir: &Path, mut conn: Connection) -> Result<()> {
    match get_migrations(base_dir)?.last_applied_migration(&conn)? {
>>>>>>> 22573467
        Some(m) => {
            println!("Rolling back migration {}", m.name());
            m.downgrade(&mut conn).await?;
        }
        None => {
            eprintln!("No migrations applied!");
            std::process::exit(1)
        }
    };
    Ok(())
}

/// Create `src/butane_migrations.rs` containing the migrations metadata.
pub fn embed(base_dir: &Path) -> Result<()> {
    let srcdir = base_dir.join("../src");
    if !srcdir.exists() {
        eprintln!("src directory not found");
        std::process::exit(1);
    }
    let path = srcdir.join("butane_migrations.rs");

    let mut mem_ms = MemMigrations::new();
    let migrations = get_migrations(base_dir)?;
    let migration_list = migrations.all_migrations()?;
    for m in migration_list {
        let mut new_m = mem_ms.new_migration(&m.name());
        copy_migration(&m, &mut new_m)?;
        mem_ms.add_migration(new_m)?;
    }
    let json = serde_json::to_string_pretty(&mem_ms)?;

    let src = format!(
        "//! Butane migrations embedded in Rust.
use std::result::Result;

use butane::migrations::MemMigrations;

/// Load the butane migrations embedded in Rust.
pub fn get_migrations() -> Result<MemMigrations, butane::Error> {{
    let json = r#\"{json}\"#;
    MemMigrations::from_json(json)
}}
"
    );

    let mut f = std::fs::File::create(path)?;
    f.write_all(src.as_bytes())?;

    let mut cli_state = CliState::load(base_dir)?;
    cli_state.embedded = true;
    cli_state.save(base_dir)?;
    Ok(())
}

/// Update `src/butane_migrations.rs` if embedding is enabled.
pub fn update_embedded(base_dir: &Path) -> Result<()> {
    let cli_state = CliState::load(base_dir)?;
    if cli_state.embedded {
        // Update the embedding
        embed(base_dir)?;
    }
    Ok(())
}

pub fn load_connspec(base_dir: &PathBuf) -> Result<db::ConnectionSpec> {
    match db::ConnectionSpec::load(base_dir) {
        Ok(spec) => Ok(spec),
        Err(butane::Error::IO(_)) => {
            eprintln!("No Butane connection info found. Did you run butane init?");
            std::process::exit(1);
        }
        Err(e) => Err(e.into()),
    }
}

<<<<<<< HEAD
pub async fn list_migrations(base_dir: &PathBuf) -> Result<()> {
=======
/// List backends used in existing migrations.
pub fn list_backends(base_dir: &Path) -> Result<()> {
    let backends = load_latest_migration_backends(base_dir)?;
    for backend in backends {
        println!("{}", backend.name());
    }
    Ok(())
}

/// Add backend to existing migrations.
pub fn add_backend(base_dir: &Path, backend_name: &str) -> Result<()> {
    let existing_backends = load_latest_migration_backends(base_dir)?;

    for backend in existing_backends {
        if backend.name() == backend_name {
            return Err(anyhow::anyhow!(
                "Backend {backend_name} already present in migrations."
            ));
        }
    }

    let backend =
        db::get_backend(backend_name).ok_or(anyhow::anyhow!("Backend {backend_name} not found"))?;

    let migrations = get_migrations(base_dir)?;
    let migration_list = migrations.all_migrations()?;
    let mut from_db = adb::ADB::new();
    for mut m in migration_list {
        println!("Updating {}", m.name());
        let to_db = m.db()?;
        let mut ops = adb::diff(&from_db, &to_db);
        assert!(!ops.is_empty());

        if from_db.tables().count() == 0 {
            // This is the first migration. Create the butane_migration table
            ops.push(adb::Operation::AddTableIfNotExists(
                migrations::migrations_table(),
            ));
        }

        let up_sql = backend.create_migration_sql(&from_db, ops)?;
        let down_sql = backend.create_migration_sql(&to_db, adb::diff(&to_db, &from_db))?;
        m.add_sql(backend.name(), &up_sql, &down_sql)?;

        from_db = to_db;
    }

    update_embedded(base_dir)?;

    Ok(())
}

/// Remove a backend from existing migrations.
pub fn remove_backend(base_dir: &Path, backend_name: &str) -> Result<()> {
    let existing_backends = load_latest_migration_backends(base_dir)?;

    if existing_backends.len() == 1 {
        return Err(anyhow::anyhow!("Can not remove the last backend."));
    }

    let backend =
        db::get_backend(backend_name).ok_or(anyhow::anyhow!("Backend {backend_name} not found"))?;

    let migrations = get_migrations(base_dir)?;
    let migration_list = migrations.all_migrations()?;

    for mut m in migration_list {
        println!("Updating {}", m.name());
        m.remove_sql(backend.name())?;
    }

    update_embedded(base_dir)?;

    Ok(())
}

/// Load the [`db::Backend`]s used in the latest migration.
/// Error if there are no existing migrations.
pub fn load_latest_migration_backends(base_dir: &Path) -> Result<NonEmpty<Box<dyn db::Backend>>> {
    if let Ok(ms) = get_migrations(base_dir) {
        if let Some(latest_migration) = ms.latest() {
            if let Ok(backend_names) = latest_migration.sql_backends() {
                assert!(!backend_names.is_empty());
                let mut backends: Vec<Box<dyn db::Backend>> = vec![];

                for backend_name in backend_names {
                    backends.push(
                        db::get_backend(&backend_name)
                            .ok_or(anyhow::anyhow!("Backend {backend_name} not found"))?,
                    );
                }
                return Ok(NonEmpty::<Box<dyn db::Backend>>::from_vec(backends).unwrap());
            }
        }
    }
    Err(anyhow::anyhow!("There are no exiting migrations."))
}

/// Load [`db::Backend`]s selected in the latest migration, or when there are no migrations,
/// fallback to the backend named in the connection.
pub fn load_backends(base_dir: &Path) -> Result<NonEmpty<Box<dyn db::Backend>>> {
    // Try to use the same backends as the latest migration.
    let backends = load_latest_migration_backends(base_dir);
    if backends.is_ok() {
        return backends;
    }

    // Otherwise use the backend used during `init`.
    if let Ok(spec) = db::ConnectionSpec::load(base_dir) {
        return Ok(nonempty::nonempty![spec.get_backend().unwrap()]);
    }

    Err(anyhow::anyhow!(
        "No Butane connection info found. Run `butane init`"
    ))
}

pub fn list_migrations(base_dir: &PathBuf) -> Result<()> {
>>>>>>> 22573467
    let spec = load_connspec(base_dir)?;
    let conn = db::connect(&spec).await?;
    let ms = get_migrations(base_dir)?;
    let unapplied = ms.unapplied_migrations(&conn).await?;
    let all = ms.all_migrations()?;
    for m in all {
        let m_state = if unapplied.contains(&m) {
            "not applied"
        } else {
            "applied"
        };
        println!("Migration '{}' ({})", m.name(), m_state);
    }
    Ok(())
}

<<<<<<< HEAD
pub async fn collapse_migrations(
    base_dir: &PathBuf,
    new_initial_name: Option<&String>,
) -> Result<()> {
=======
/// Collapse multiple applied migrations into a new migration.
pub fn collapse_migrations(base_dir: &PathBuf, new_initial_name: Option<&String>) -> Result<()> {
>>>>>>> 22573467
    let name = match new_initial_name {
        Some(name) => format!("{}_{}", default_name(), name),
        None => default_name(),
    };

    let mut ms = get_migrations(base_dir)?;

    let all_migrations = ms.all_migrations().unwrap_or_else(|e| {
        eprintln!("Error: {e}");
        std::process::exit(1);
    });
    let initial_migration = all_migrations.first().unwrap_or_else(|| {
        eprintln!("There are no migrations to collapse");
        std::process::exit(1);
    });
    let latest_migration = ms.latest().expect("Latest should exist");
    if initial_migration == &latest_migration {
        eprintln!("Can not collapse a single migration");
        std::process::exit(1);
    }

    // Use the same backends as the latest migration.
    let backends = load_latest_migration_backends(base_dir)?;

    // TODO: it should also be possible to collapse migrations on the filesystem
    // when the database hasnt been migrated at all.
    let spec = load_connspec(base_dir)?;
<<<<<<< HEAD
    let backend = spec.get_backend()?;
    let conn = db::connect(&spec).await?;
    let mut ms = get_migrations(base_dir)?;
    let latest = ms.last_applied_migration(&conn).await?;
=======
    let conn = db::connect(&spec)?;
    let latest = ms.last_applied_migration(&conn)?;
>>>>>>> 22573467
    if latest.is_none() {
        eprintln!("There are no applied migrations to collapse");
        std::process::exit(1);
    }

    let latest_db = latest.unwrap().db()?;
<<<<<<< HEAD
    ms.clear_migrations(&conn).await?;
    ms.create_migration_to(&backend, &name, None, latest_db)?;
    let new_migration = ms.latest().unwrap();
    new_migration.mark_applied(&conn).await?;
    let cli_state = CliState::load(base_dir)?;
    if cli_state.embedded {
        // Update the embedding
        embed(base_dir)?;
    }
=======
    ms.clear_migrations(&conn)?;
    ms.create_migration_to(&backends, &name, None, latest_db)?;
    let new_migration = ms.latest().unwrap();
    new_migration.mark_applied(&conn)?;

    update_embedded(base_dir)?;

>>>>>>> 22573467
    println!("Collapsed all changes into new single migration '{name}'");
    Ok(())
}

pub fn delete_table(base_dir: &Path, name: &str) -> Result<()> {
    let mut ms = get_migrations(base_dir)?;
    let current = ms.current();
    current.delete_table(name)?;
    Ok(())
}

pub async fn clear_data(base_dir: &PathBuf) -> Result<()> {
    let spec = load_connspec(base_dir)?;
    let conn = db::connect(&spec).await?;
    let latest = match get_migrations(base_dir)?
        .last_applied_migration(&conn)
        .await?
    {
        Some(m) => m,
        None => {
            eprintln!("No migrations have been applied, so no data is recognized.");
            std::process::exit(1);
        }
    };
    for table in latest.db()?.tables() {
        println!("Deleting data from {}", &table.name);
        conn.delete_where(&table.name, BoolExpr::True).await?;
    }
    Ok(())
}

pub fn clean(base_dir: &Path) -> Result<()> {
    get_migrations(base_dir)?.clear_current()?;
    Ok(())
}

pub fn get_migrations(base_dir: &Path) -> Result<FsMigrations> {
    let root = base_dir.join("migrations");
    if !root.exists() {
        eprintln!("No butane migrations directory found. Add at least one model to your project and build.");
        std::process::exit(1);
    }
    Ok(migrations::from_root(root))
}

pub fn working_dir_path() -> PathBuf {
    match std::env::current_dir() {
        Ok(path) => path,
        Err(_) => PathBuf::from("."),
    }
}

/// Extract the directory of a cargo workspace member identified by PackageId
pub fn extract_package_directory(
    packages: &[cargo_metadata::Package],
    package_id: cargo_metadata::PackageId,
) -> Result<std::path::PathBuf> {
    let pkg = packages
        .iter()
        .find(|p| p.id == package_id)
        .ok_or(anyhow::anyhow!("No package found"))?;
    // Strip 'Cargo.toml' from the manifest_path
    let parent = pkg.manifest_path.parent().unwrap();
    Ok(parent.to_owned().into())
}

/// Find all cargo workspace members that have a `.butane` subdirectory
pub fn find_butane_workspace_member_paths() -> Result<Vec<PathBuf>> {
    let metadata = MetadataCommand::new().no_deps().exec()?;
    let workspace_members = metadata.workspace_members;

    let mut possible_directories: Vec<PathBuf> = vec![];
    // Find all workspace member with a .butane
    for member in workspace_members {
        let package_dir = extract_package_directory(&metadata.packages, member)?;
        let member_butane_dir = package_dir.join(".butane/");

        if member_butane_dir.exists() {
            possible_directories.push(package_dir);
        }
    }
    Ok(possible_directories)
}

/// Get the project path if only one workspace member contains a `.butane` directory
pub fn get_butane_project_path() -> Result<PathBuf> {
    let possible_directories = find_butane_workspace_member_paths()?;

    match possible_directories.len() {
        0 => Err(anyhow::anyhow!("No .butane exists")),
        1 => Ok(possible_directories[0].to_owned()),
        _ => Err(anyhow::anyhow!("Multiple .butane exists")),
    }
}

/// Find a .butane directory to act as the base for butane.
pub fn base_dir() -> PathBuf {
    let current_directory = working_dir_path();
    let local_butane_dir = current_directory.join(".butane/");

    if !local_butane_dir.exists() {
        if let Ok(member_dir) = get_butane_project_path() {
            println!("Using workspace member {:?}", member_dir);
            return member_dir;
        }
    }

    // Fallback to the current directory
    current_directory
}

pub fn handle_error(r: Result<()>) {
    if let Err(e) = r {
        eprintln!("Encountered unexpected error: {e}");
        std::process::exit(1);
    }
}<|MERGE_RESOLUTION|>--- conflicted
+++ resolved
@@ -52,24 +52,16 @@
     Utc::now().format("%Y%m%d_%H%M%S%3f").to_string()
 }
 
-<<<<<<< HEAD
-pub async fn init(base_dir: &PathBuf, name: &str, connstr: &str) -> Result<()> {
-=======
-pub fn init(base_dir: &PathBuf, name: &str, connstr: &str, connect: bool) -> Result<()> {
->>>>>>> 22573467
+pub async fn init(base_dir: &PathBuf, name: &str, connstr: &str, connect: bool) -> Result<()> {
     if db::get_backend(name).is_none() {
         eprintln!("Unknown backend {name}");
         std::process::exit(1);
     };
 
     let spec = db::ConnectionSpec::new(name, connstr);
-<<<<<<< HEAD
-    db::connect(&spec).await?; // ensure we can
-=======
     if connect {
-        db::connect(&spec)?;
-    }
->>>>>>> 22573467
+        db::connect(&spec).await?;
+    }
     std::fs::create_dir_all(base_dir)?;
     spec.save(base_dir)?;
 
@@ -100,12 +92,9 @@
     Ok(())
 }
 
-<<<<<<< HEAD
-pub async fn migrate(base_dir: &PathBuf) -> Result<()> {
-=======
 /// Detach the latest migration from the list of migrations,
 /// leaving the migration on the filesystem.
-pub fn detach_latest_migration(base_dir: &PathBuf) -> Result<()> {
+pub async fn detach_latest_migration(base_dir: &PathBuf) -> Result<()> {
     let mut ms = get_migrations(base_dir)?;
     let all_migrations = ms.all_migrations().unwrap_or_else(|e| {
         eprintln!("Error: {e}");
@@ -121,8 +110,8 @@
         std::process::exit(1);
     }
     if let Ok(spec) = db::ConnectionSpec::load(base_dir) {
-        let conn = db::connect(&spec)?;
-        if let Some(top_applied_migration) = ms.last_applied_migration(&conn)? {
+        let conn = db::connect(&spec).await?;
+        if let Some(top_applied_migration) = ms.last_applied_migration(&conn).await? {
             if top_applied_migration == top_migration {
                 eprintln!("Can not detach an applied migration");
                 std::process::exit(1);
@@ -143,8 +132,7 @@
     Ok(())
 }
 
-pub fn migrate(base_dir: &PathBuf, name: Option<String>) -> Result<()> {
->>>>>>> 22573467
+pub async fn migrate(base_dir: &PathBuf, name: Option<String>) -> Result<()> {
     let spec = load_connspec(base_dir)?;
     let mut conn = db::connect(&spec).await?;
     let to_apply = get_migrations(base_dir)?
@@ -153,36 +141,28 @@
     println!("{} migrations to apply", to_apply.len());
     for m in to_apply {
         println!("Applying migration {}", m.name());
-<<<<<<< HEAD
         m.apply(&mut conn).await?;
-=======
-        m.apply(&mut conn)?;
         if let Some(ref name) = name {
             if name == &m.name().to_string() {
                 println!("Finishing at migration {}", m.name());
                 break;
             }
         }
->>>>>>> 22573467
-    }
-    Ok(())
-}
-
-<<<<<<< HEAD
+    }
+    Ok(())
+}
+
+pub async fn rollback(base_dir: &PathBuf, name: Option<String>) -> Result<()> {
+    let spec = load_connspec(base_dir)?;
+    let conn = butane::db::connect(&spec).await?;
+
+    match name {
+        Some(to) => rollback_to(base_dir, conn, &to).await,
+        None => rollback_latest(base_dir, conn).await,
+    }
+}
+
 pub async fn rollback_to(base_dir: &Path, mut conn: Connection, to: &str) -> Result<()> {
-=======
-pub fn rollback(base_dir: &PathBuf, name: Option<String>) -> Result<()> {
-    let spec = load_connspec(base_dir)?;
-    let conn = butane::db::connect(&spec)?;
-
-    match name {
-        Some(to) => rollback_to(base_dir, conn, &to),
-        None => rollback_latest(base_dir, conn),
-    }
-}
-
-pub fn rollback_to(base_dir: &Path, mut conn: Connection, to: &str) -> Result<()> {
->>>>>>> 22573467
     let ms = get_migrations(base_dir)?;
     let to_migration = match ms.get_migration(to) {
         Some(m) => m,
@@ -194,6 +174,7 @@
 
     let latest = ms
         .last_applied_migration(&conn)
+        .await
         .unwrap_or_else(|err| {
             eprintln!("Err: {err}");
             std::process::exit(1);
@@ -229,13 +210,11 @@
     Ok(())
 }
 
-<<<<<<< HEAD
 pub async fn rollback_latest(base_dir: &Path, mut conn: Connection) -> Result<()> {
-    match get_migrations(base_dir)?.latest() {
-=======
-pub fn rollback_latest(base_dir: &Path, mut conn: Connection) -> Result<()> {
-    match get_migrations(base_dir)?.last_applied_migration(&conn)? {
->>>>>>> 22573467
+    match get_migrations(base_dir)?
+        .last_applied_migration(&conn)
+        .await?
+    {
         Some(m) => {
             println!("Rolling back migration {}", m.name());
             m.downgrade(&mut conn).await?;
@@ -311,9 +290,6 @@
     }
 }
 
-<<<<<<< HEAD
-pub async fn list_migrations(base_dir: &PathBuf) -> Result<()> {
-=======
 /// List backends used in existing migrations.
 pub fn list_backends(base_dir: &Path) -> Result<()> {
     let backends = load_latest_migration_backends(base_dir)?;
@@ -431,8 +407,7 @@
     ))
 }
 
-pub fn list_migrations(base_dir: &PathBuf) -> Result<()> {
->>>>>>> 22573467
+pub async fn list_migrations(base_dir: &PathBuf) -> Result<()> {
     let spec = load_connspec(base_dir)?;
     let conn = db::connect(&spec).await?;
     let ms = get_migrations(base_dir)?;
@@ -449,15 +424,11 @@
     Ok(())
 }
 
-<<<<<<< HEAD
+/// Collapse multiple applied migrations into a new migration.
 pub async fn collapse_migrations(
     base_dir: &PathBuf,
     new_initial_name: Option<&String>,
 ) -> Result<()> {
-=======
-/// Collapse multiple applied migrations into a new migration.
-pub fn collapse_migrations(base_dir: &PathBuf, new_initial_name: Option<&String>) -> Result<()> {
->>>>>>> 22573467
     let name = match new_initial_name {
         Some(name) => format!("{}_{}", default_name(), name),
         None => default_name(),
@@ -485,40 +456,21 @@
     // TODO: it should also be possible to collapse migrations on the filesystem
     // when the database hasnt been migrated at all.
     let spec = load_connspec(base_dir)?;
-<<<<<<< HEAD
-    let backend = spec.get_backend()?;
     let conn = db::connect(&spec).await?;
-    let mut ms = get_migrations(base_dir)?;
     let latest = ms.last_applied_migration(&conn).await?;
-=======
-    let conn = db::connect(&spec)?;
-    let latest = ms.last_applied_migration(&conn)?;
->>>>>>> 22573467
     if latest.is_none() {
         eprintln!("There are no applied migrations to collapse");
         std::process::exit(1);
     }
 
     let latest_db = latest.unwrap().db()?;
-<<<<<<< HEAD
     ms.clear_migrations(&conn).await?;
-    ms.create_migration_to(&backend, &name, None, latest_db)?;
+    ms.create_migration_to(&backends, &name, None, latest_db)?;
     let new_migration = ms.latest().unwrap();
     new_migration.mark_applied(&conn).await?;
-    let cli_state = CliState::load(base_dir)?;
-    if cli_state.embedded {
-        // Update the embedding
-        embed(base_dir)?;
-    }
-=======
-    ms.clear_migrations(&conn)?;
-    ms.create_migration_to(&backends, &name, None, latest_db)?;
-    let new_migration = ms.latest().unwrap();
-    new_migration.mark_applied(&conn)?;
 
     update_embedded(base_dir)?;
 
->>>>>>> 22573467
     println!("Collapsed all changes into new single migration '{name}'");
     Ok(())
 }
