//! butane CLI.
#![deny(missing_docs)]

use std::path::PathBuf;

use butane_cli::{
    add_backend, base_dir, clean, clear_data, collapse_migrations, delete_table,
    describe_migration, detach_latest_migration, embed, get_migrations, handle_error, init,
    list_backends, list_migrations, make_migration, migrate, regenerate_migrations, remove_backend,
    unmigrate,
};
use clap::{ArgAction, Parser, Subcommand};

#[derive(Parser)]
#[command(author, version, about = "Manages butane database migrations.")]
#[command(propagate_version = true, max_term_width = 80)]
struct Cli {
    #[command(subcommand)]
    command: Commands,
    #[arg(short = 'p', long, default_value=base_dir().into_os_string())]
    path: PathBuf,
    #[command(flatten)]
    verbose: clap_verbosity_flag::Verbosity,
}

#[derive(Subcommand)]
enum Commands {
    /// Initialize the database.
    Init(InitCommand),
    /// Backends.
    Backend {
        #[clap(subcommand)]
        subcommand: BackendCommands,
    },
    /// Create a new migration.
    #[command(alias = "makemigration")]
    MakeMigration {
        /// Name to use for the migration.
        name: String,
    },
    /// Detach the latest migration.
    #[command(
        alias = "detachmigration",
        after_help = "This command removes the latest migration from the list of migrations and sets butane state to before the latest migration was created.

The removed migration is not deleted from file system.

This operation is the first step of the process of rebasing a migration onto other migrations that have the same original migration.

If the migration has not been manually edited, it can be automatically regenerated after being rebased. In this case, deleting the detached migration is often the best approach.

However if the migration has been manually edited, it will need to be manually re-attached to the target migration series after the rebase has been completed.
"
    )]
    DetachMigration,
    /// Apply migrations.
    Migrate {
        /// Migration to migrate to.
        name: Option<String>,
    },
    /// Regenerate migrations in place.
    Regenerate,
    DescribeMigration {
        /// Name of migration to be described, or `current`.
        name: String,
    },
    /// List migrations.
    List,
    /// Replace all migrations with a single migration representing the current model state.
    Collapse {
        /// Name to use for the new migration.
        name: String,
    },
    /// Embed migrations in the source code.
    Embed,
    /// Undo migrations. With no arguments, undoes the latest migration. If the name of a migration is specified, rolls back until that migration is the latest applied migration.
    #[command(alias = "rollback")]
    Unmigrate {
        /// Migration to roll back to.
        name: Option<String>,
    },
    /// Clear.
    Clear {
        #[clap(subcommand)]
        subcommand: ClearCommands,
    },
    /// Delete.
    Delete {
        #[clap(subcommand)]
        subcommand: DeleteCommands,
    },
    /// Clean current migration state. Deletes the current migration working state which is generated on each build. This can be used as a workaround to remove stale tables from the schema, as Butane does not currently auto-detect model removals. The next build will recreate with only tables for the extant models.
    Clean,
}

#[derive(Parser)]
struct InitCommand {
    /// Database connection string. Format depends on backend.
    backend: String,
    /// Database backend to use. 'sqlite' or 'pg'.
    connection: String,
    /// Do not connect to the database.
    #[arg(required = false, long="no-connect", action = ArgAction::SetFalse)]
    connect: bool,
}

#[derive(Subcommand)]
enum BackendCommands {
    /// Add a backend to existing migrations.
    Add {
        /// Backend name to add.
        name: String,
    },
    /// Remove a backend from existing migrations.
    Remove {
        /// Backend name to remove.
        name: String,
    },
    /// List backends present in existing migrations.
    List,
}

#[derive(Subcommand)]
enum ClearCommands {
    /// Clear all data from the database. The schema is left intact, but all instances of all models (i.e. all rows of all tables defined by the models) are deleted.
    Data,
}

#[derive(Subcommand)]
enum DeleteCommands {
    /// Clear all data from the database. The schema is left intact, but all instances of all models (i.e. all rows of all tables defined by the models) are deleted.
    Table {
        /// Table name.
        name: String,
    },
}

#[tokio::main(flavor = "current_thread")]
async fn main() {
    let cli = Cli::parse();

    env_logger::Builder::new()
        .filter_level(cli.verbose.log_level_filter())
        .init();

    let mut base_dir = cli.path;
    if !base_dir.ends_with(".butane") {
        base_dir.push(".butane");
    }

    // List any detached migrations.
    if let Ok(ms) = get_migrations(&base_dir) {
        if let Ok(detached_migrations) = ms.detached_migration_paths() {
            if !detached_migrations.is_empty() {
                eprintln!(
                    "Ignoring detached migrations. Please delete or manually re-attach these:"
                );
                for migration in detached_migrations {
                    eprintln!("- {migration}");
                }
            }
        };
    };

    match &cli.command {
        Commands::Init(args) => handle_error(init(
            &base_dir,
            &args.backend,
            &args.connection,
            args.connect,
        )),
        Commands::Backend { subcommand } => match subcommand {
            BackendCommands::Add { name } => handle_error(add_backend(&base_dir, name)),
            BackendCommands::Remove { name } => handle_error(remove_backend(&base_dir, name)),
            BackendCommands::List => handle_error(list_backends(&base_dir)),
        },
        Commands::MakeMigration { name } => handle_error(make_migration(&base_dir, Some(name))),
        Commands::DescribeMigration { name } => handle_error(describe_migration(&base_dir, name)),
        Commands::Regenerate => handle_error(regenerate_migrations(&base_dir)),
<<<<<<< HEAD
        Commands::DetachMigration => handle_error(detach_latest_migration(&base_dir)),
        Commands::Migrate { name } => handle_error(migrate(&base_dir, name.to_owned())),
        Commands::Rollback { name } => handle_error(rollback(&base_dir, name.to_owned())),
=======
        Commands::DetachMigration => handle_error(detach_latest_migration(&base_dir).await),
        Commands::Migrate { name } => handle_error(migrate(&base_dir, name.to_owned()).await),
        Commands::Unmigrate { name } => handle_error(unmigrate(&base_dir, name.to_owned()).await),
>>>>>>> ff8b0c9a
        Commands::Embed => handle_error(embed(&base_dir)),
        Commands::List => handle_error(list_migrations(&base_dir)),
        Commands::Collapse { name } => handle_error(collapse_migrations(&base_dir, Some(name))),
        Commands::Clear { subcommand } => match subcommand {
            ClearCommands::Data => handle_error(clear_data(&base_dir)),
        },
        Commands::Delete { subcommand } => match subcommand {
            DeleteCommands::Table { name } => handle_error(delete_table(&base_dir, name)),
        },
        Commands::Clean => handle_error(clean(&base_dir)),
    }
}<|MERGE_RESOLUTION|>--- conflicted
+++ resolved
@@ -177,15 +177,9 @@
         Commands::MakeMigration { name } => handle_error(make_migration(&base_dir, Some(name))),
         Commands::DescribeMigration { name } => handle_error(describe_migration(&base_dir, name)),
         Commands::Regenerate => handle_error(regenerate_migrations(&base_dir)),
-<<<<<<< HEAD
         Commands::DetachMigration => handle_error(detach_latest_migration(&base_dir)),
         Commands::Migrate { name } => handle_error(migrate(&base_dir, name.to_owned())),
-        Commands::Rollback { name } => handle_error(rollback(&base_dir, name.to_owned())),
-=======
-        Commands::DetachMigration => handle_error(detach_latest_migration(&base_dir).await),
-        Commands::Migrate { name } => handle_error(migrate(&base_dir, name.to_owned()).await),
-        Commands::Unmigrate { name } => handle_error(unmigrate(&base_dir, name.to_owned()).await),
->>>>>>> ff8b0c9a
+        Commands::Unmigrate { name } => handle_error(unmigrate(&base_dir, name.to_owned())),
         Commands::Embed => handle_error(embed(&base_dir)),
         Commands::List => handle_error(list_migrations(&base_dir)),
         Commands::Collapse { name } => handle_error(collapse_migrations(&base_dir, Some(name))),
