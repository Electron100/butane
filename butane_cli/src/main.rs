--- conflicted
+++ resolved
@@ -10,130 +10,6 @@
 };
 use clap::{ArgAction, Parser, Subcommand};
 
-<<<<<<< HEAD
-#[tokio::main(flavor = "current_thread")]
-async fn main() {
-    let app = clap::Command::new("butane")
-        .version(env!("CARGO_PKG_VERSION"))
-        .author("James Oakley <james@electronstudio.org>")
-        .about("Manages butane database migrations")
-        .subcommand_required(true)
-        .max_term_width(80)
-        .arg(
-            Arg::new("path").short('p').long("path")
-            .default_value(base_dir().into_os_string())
-            .value_parser(value_parser!(PathBuf))
-            .help("Select directory to locate butane state")
-        )
-        .subcommand(
-            clap::Command::new("init")
-                .about("Initialize the database")
-                .arg(
-                    Arg::new("BACKEND")
-                        .required(true)
-                        .index(1)
-                        .help("Database backend to use. 'sqlite' or 'pg'"),
-                )
-                .arg(
-                    Arg::new("CONNECTION")
-                        .required(true)
-                        .index(2)
-                        .help("Database connection string. Format depends on backend"),
-                ),
-        )
-        .subcommand(
-            clap::Command::new("makemigration")
-                .about("Create a new migration")
-                .arg(
-                    Arg::new("NAME")
-                        .required(true)
-                        .index(1)
-                        .help("Name to use for the migration"),
-                ),
-        )
-        .subcommand(clap::Command::new("migrate").about("Apply migrations"))
-        .subcommand(clap::Command::new("list").about("List migrations"))
-        .subcommand(clap::Command::new("collapse").about("Replace all migrations with a single migration representing the current model state.").arg(
-            Arg::new("NAME")
-                .required(true)
-                .index(1)
-                .help("Name to use for the new migration"),
-        ))
-        .subcommand(
-            clap::Command::new("embed").about("Embed migrations in the source code"),
-        )
-        .subcommand(
-            clap::Command::new("rollback")
-                .about("Rollback migrations. With no arguments, undoes the latest migration. If the name of a migration is specified, rolls back until that migration is the latest applied migration")
-                .arg(
-                    Arg::new("NAME")
-                        .required(false)
-                        .index(1)
-                        .help("Migration to roll back to"),
-                ),
-        )
-        .subcommand(
-            clap::Command::new("clear")
-                .arg_required_else_help(true)
-                .about("Clear data")
-                .subcommand(clap::Command::new("data")
-                    .about("Clear all data from the database. The schema is left intact, but all instances of all models (i.e. all rows of all tables defined by the models) are deleted")))
-        .subcommand(
-            clap::Command::new("delete")
-                .about("Delete a table")
-                .arg_required_else_help(true)
-                .subcommand(
-                    clap::Command::new("table")
-                        .about("Delete a table. Deleting a model in code does not currently lead to deletion of the table.")
-                        .arg(
-                            Arg::new("TABLE")
-                                .required(true)
-                                .index(1)
-                                .help("Name of table to delete"),
-                        ),
-                ),
-        )
-        .subcommand(
-            clap::Command::new("clean")
-                .about("Clean current migration state. Deletes the current migration working state which is generated on each build. This can be used as a workaround to remove stale tables from the schema, as Butane does not currently auto-detect model removals. The next build will recreate with only tables for the extant models."))
-                .arg_required_else_help(true);
-    let args = app.get_matches();
-    let mut base_dir = args.get_one::<PathBuf>("path").unwrap().clone();
-    base_dir.push(".butane");
-    match args.subcommand() {
-        Some(("init", sub_args)) => handle_error(init(&base_dir, Some(sub_args)).await),
-        Some(("makemigration", sub_args)) => {
-            handle_error(make_migration(&base_dir, Some(sub_args)))
-        }
-        Some(("migrate", _)) => handle_error(migrate(&base_dir).await),
-        Some(("rollback", sub_args)) => handle_error(rollback(&base_dir, Some(sub_args)).await),
-        Some(("embed", _)) => handle_error(embed(&base_dir)),
-        Some(("list", _)) => handle_error(list_migrations(&base_dir).await),
-        Some(("collapse", sub_args)) => {
-            handle_error(collapse_migrations(&base_dir, sub_args.get_one("NAME")).await)
-        }
-        Some(("clear", sub_args)) => match sub_args.subcommand() {
-            Some(("data", _)) => handle_error(clear_data(&base_dir).await),
-            _ => eprintln!("Unknown clear command. Try: clear data"),
-        },
-        Some(("delete", sub_args)) => match sub_args.subcommand() {
-            Some(("table", sub_args2)) => handle_error(delete_table(
-                &base_dir,
-                sub_args2.get_one::<&str>("TABLE").unwrap(),
-            )),
-            _ => eprintln!("Unknown delete command. Try: delete table"),
-        },
-        Some(("clean", _)) => handle_error(clean(&base_dir)),
-        Some((_, _)) | None => panic!("Unreachable as clap handles this automatically"),
-    }
-}
-
-async fn init(base_dir: &PathBuf, args: Option<&ArgMatches>) -> Result<()> {
-    let args = args.unwrap();
-    let name: &String = args.get_one("BACKEND").unwrap();
-    let connstr: &String = args.get_one("CONNECTION").unwrap();
-    butane_cli::init(base_dir, name, connstr).await
-=======
 #[derive(Parser)]
 #[command(author, version, about = "Manages butane database migrations.")]
 #[command(propagate_version = true, max_term_width = 80)]
@@ -232,7 +108,6 @@
     },
     /// List backends present in existing migrations.
     List,
->>>>>>> 22573467
 }
 
 #[derive(Subcommand)]
@@ -241,15 +116,6 @@
     Data,
 }
 
-<<<<<<< HEAD
-async fn rollback(base_dir: &PathBuf, args: Option<&ArgMatches>) -> Result<()> {
-    let spec = butane_cli::load_connspec(base_dir)?;
-    let conn = butane::db::connect(&spec).await?;
-
-    match args.and_then(|a| a.get_one::<String>("NAME")) {
-        Some(to) => butane_cli::rollback_to(base_dir, conn, to).await,
-        None => butane_cli::rollback_latest(base_dir, conn).await,
-=======
 #[derive(Subcommand)]
 enum DeleteCommands {
     /// Clear all data from the database. The schema is left intact, but all instances of all models (i.e. all rows of all tables defined by the models) are deleted.
@@ -259,7 +125,8 @@
     },
 }
 
-fn main() {
+#[tokio::main(flavor = "current_thread")]
+async fn main() {
     let cli = Cli::parse();
 
     let mut base_dir = cli.path;
@@ -280,31 +147,29 @@
     };
 
     match &cli.command {
-        Commands::Init(args) => handle_error(init(
-            &base_dir,
-            &args.backend,
-            &args.connection,
-            args.connect,
-        )),
+        Commands::Init(args) => {
+            handle_error(init(&base_dir, &args.backend, &args.connection, args.connect).await)
+        }
         Commands::Backend { subcommand } => match subcommand {
             BackendCommands::Add { name } => handle_error(add_backend(&base_dir, name)),
             BackendCommands::Remove { name } => handle_error(remove_backend(&base_dir, name)),
             BackendCommands::List => handle_error(list_backends(&base_dir)),
         },
         Commands::MakeMigration { name } => handle_error(make_migration(&base_dir, Some(name))),
-        Commands::DetachMigration => handle_error(detach_latest_migration(&base_dir)),
-        Commands::Migrate { name } => handle_error(migrate(&base_dir, name.to_owned())),
-        Commands::Rollback { name } => handle_error(rollback(&base_dir, name.to_owned())),
+        Commands::DetachMigration => handle_error(detach_latest_migration(&base_dir).await),
+        Commands::Migrate { name } => handle_error(migrate(&base_dir, name.to_owned()).await),
+        Commands::Rollback { name } => handle_error(rollback(&base_dir, name.to_owned()).await),
         Commands::Embed => handle_error(embed(&base_dir)),
-        Commands::List => handle_error(list_migrations(&base_dir)),
-        Commands::Collapse { name } => handle_error(collapse_migrations(&base_dir, Some(name))),
+        Commands::List => handle_error(list_migrations(&base_dir).await),
+        Commands::Collapse { name } => {
+            handle_error(collapse_migrations(&base_dir, Some(name)).await)
+        }
         Commands::Clear { subcommand } => match subcommand {
-            ClearCommands::Data => handle_error(clear_data(&base_dir)),
+            ClearCommands::Data => handle_error(clear_data(&base_dir).await),
         },
         Commands::Delete { subcommand } => match subcommand {
             DeleteCommands::Table { name } => handle_error(delete_table(&base_dir, name)),
         },
         Commands::Clean => handle_error(clean(&base_dir)),
->>>>>>> 22573467
     }
 }