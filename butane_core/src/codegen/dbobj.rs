use super::*;
use crate::migrations::adb::{DeferredSqlType, TypeIdentifier};
use crate::SqlType;
use proc_macro2::TokenStream as TokenStream2;
use proc_macro2::{Ident, Span};
use quote::{quote, quote_spanned};
use syn::{spanned::Spanned, Field, ItemStruct};

// Configuration that can be specified with attributes to override default behavior
#[derive(Clone, Debug, Default)]
pub struct Config {
    pub table_name: Option<String>,
}

/// Code generation to implement the DataObject trait for a model
pub fn impl_dbobject(ast_struct: &ItemStruct, config: &Config) -> TokenStream2 {
    let tyname = &ast_struct.ident;
    let tablelit = make_tablelit(config, tyname);
    let fields_type = fields_type(tyname);

    let err = verify_fields(ast_struct);
    if let Some(err) = err {
        return err;
    }

    let pk_field = pk_field(ast_struct).unwrap();
    let pktype = &pk_field.ty;
    let pkident = pk_field.ident.clone().unwrap();
    let pklit = make_ident_literal_str(&pkident);
    let auto_pk = is_auto(&pk_field);

    let values: Vec<TokenStream2> = push_values(ast_struct, |_| true);
    let insert_cols = columns(ast_struct, |f| !is_auto(f));

    let save_core = if is_auto(&pk_field) {
        let pkident = pk_field.ident.clone().unwrap();
        let values_no_pk: Vec<TokenStream2> = push_values(ast_struct, |f: &Field| f != &pk_field);
        let save_cols = columns(ast_struct, |f| !is_auto(f) && f != &pk_field);
        quote!(
            // Since we expect our pk field to be invalid and to be created by the insert,
            // we do a pure insert or update, no upsert allowed.
            if (butane::PrimaryKeyType::is_valid(&self.#pkident)) {
                #(#values_no_pk)*
                if values.len() > 0 {
                    conn.update(
                        Self::TABLE,
                        pkcol,
                        butane::ToSql::to_sql_ref(self.pk()),
                        &[#save_cols],
                        &values,
                    )?;
                }
            } else {
                #(#values)*
                let pk = conn.insert_returning_pk(Self::TABLE, &[#insert_cols], &pkcol, &values)?;
                self.#pkident = butane::FromSql::from_sql(pk)?;
            }
        )
    } else {
        // do an upsert
        quote!(
            #(#values)*
            conn.insert_or_replace(Self::TABLE, &[#insert_cols], &pkcol, &values)?;
        )
    };

    let numdbfields = fields(ast_struct).filter(|f| is_row_field(f)).count();
    let many_save: TokenStream2 = fields(ast_struct)
        .filter(|f| is_many_to_many(f))
        .map(|f| {
            let ident = f.ident.clone().expect("Fields must be named for butane");
            let many_table_lit = many_table_lit(ast_struct, f, config);
            let pksqltype =
                quote!(<<Self as butane::DataObject>::PKType as butane::FieldType>::SQLTYPE);
            // Save needs to ensure_initialized
            quote!(
                self.#ident.ensure_init(
                    #many_table_lit,
                    butane::ToSql::to_sql(self.pk()),
                    #pksqltype,
                );
                self.#ident.save(conn)?;
            )
        })
        .collect();

    let dataresult = impl_dataresult(ast_struct, tyname, config);
    quote!(
                #dataresult
        impl butane::DataObject for #tyname {
            type PKType = #pktype;
            type Fields = #fields_type;
            const PKCOL: &'static str = #pklit;
            const TABLE: &'static str = #tablelit;
            const AUTO_PK: bool = #auto_pk;
            fn pk(&self) -> &Self::PKType {
                &self.#pkident
            }
            fn save(&mut self, conn: &impl butane::db::ConnectionMethods) -> butane::Result<()> {
                //future perf improvement use an array on the stack
                let mut values: Vec<butane::SqlValRef> = Vec::with_capacity(#numdbfields);
                let pkcol = butane::db::Column::new(
                    #pklit,
                    <#pktype as butane::FieldType>::SQLTYPE);
<<<<<<< HEAD
                #save_core
=======
                if self.state.saved {
                    // Already exists in db, do an update
                    #(#values_no_pk)*
                    if values.len() > 0 {
                        conn.update(
                            Self::TABLE,
                            pkcol,
                            butane::ToSql::to_sql_ref(self.pk()),
                            &[#save_cols],
                            &values,
                        )?;
                    }
                } else if #auto_pk {
                    // Since we expect our pk field to be invalid and to be created by the insert,
                    // we do a pure insert, no upsert allowed.
                    #(#values)*
                    let pk = conn.insert_returning_pk(
                        Self::TABLE,
                        &[#insert_cols],
                        &pkcol,
                        &values,
                    )?;
                    #(#post_insert)*
                } else {
                    // Do an upsert
                    #(#values)*
                    conn.insert_or_replace(Self::TABLE, &[#insert_cols], &pkcol, &values)?;
                    self.state.saved = true
                }
>>>>>>> 32319f33
                #many_save
                Ok(())
            }
            fn delete(&self, conn: &impl butane::db::ConnectionMethods) -> butane::Result<()> {
                use butane::ToSql;
                use butane::prelude::DataObject;
                conn.delete(Self::TABLE, Self::PKCOL, self.pk().to_sql())
            }
        }
        impl butane::ToSql for #tyname {
            fn to_sql(&self) -> butane::SqlVal {
                use butane::DataObject;
                butane::ToSql::to_sql(self.pk())
            }
            fn to_sql_ref(&self) -> butane::SqlValRef<'_> {
                use butane::DataObject;
                butane::ToSql::to_sql_ref(self.pk())
            }
        }
        impl butane::ToSql for &#tyname {
            fn to_sql(&self) -> butane::SqlVal {
                use butane::DataObject;
                butane::ToSql::to_sql(self.pk())
            }
            fn to_sql_ref(&self) -> butane::SqlValRef<'_> {
                use butane::DataObject;
                butane::ToSql::to_sql_ref(self.pk())
            }
        }
        impl PartialEq<butane::ForeignKey<#tyname>> for #tyname {
            fn eq(&self, other: &butane::ForeignKey<#tyname>) -> bool {
                other.eq(&self)
            }
        }
        impl PartialEq<butane::ForeignKey<#tyname>> for &#tyname {
            fn eq(&self, other: &butane::ForeignKey<#tyname>) -> bool {
                other.eq(self)
            }
        }
        impl butane::AsPrimaryKey<#tyname> for #tyname {
            fn as_pk(&self) -> std::borrow::Cow<<Self as butane::DataObject>::PKType> {
                use butane::DataObject;
                std::borrow::Cow::Borrowed(self.pk())
            }
        }
        impl butane::AsPrimaryKey<#tyname> for &#tyname {
            fn as_pk(&self) -> std::borrow::Cow<<#tyname as butane::DataObject>::PKType> {
                use butane::DataObject;
                std::borrow::Cow::Borrowed(self.pk())
            }
        }
    )
}

/// Code generation to implement the DataResult trait for a model
pub fn impl_dataresult(ast_struct: &ItemStruct, dbo: &Ident, config: &Config) -> TokenStream2 {
    let tyname = &ast_struct.ident;
    let numdbfields = fields(ast_struct).filter(|f| is_row_field(f)).count();
    let rows = rows_for_from(ast_struct);
    let cols = columns(ast_struct, |_| true);

    let many_init: TokenStream2 = fields(ast_struct)
        .filter(|f| is_many_to_many(f))
        .map(|f| {
            let ident = f.ident.clone().expect("Fields must be named for butane");
            let many_table_lit = many_table_lit(ast_struct, f, config);
            let pksqltype =
                quote!(<<Self as butane::DataObject>::PKType as butane::FieldType>::SQLTYPE);
            quote!(
                obj.#ident.ensure_init(
                    #many_table_lit,
                    butane::ToSql::to_sql(obj.pk()),
                    #pksqltype,
                );
            )
        })
        .collect();

    let dbo_is_self = dbo == tyname;
    let ctor = if dbo_is_self {
        quote!(
            let mut obj = #tyname {
                                #(#rows),*
                        };
        )
    } else {
        quote!(
            let mut obj = #tyname {
                #(#rows),*
            };
        )
    };

    quote!(
                impl butane::DataResult for #tyname {
                        type DBO = #dbo;
                        const COLUMNS: &'static [butane::db::Column] = &[
                                #cols
                        ];
                        fn from_row(mut row: &dyn butane::db::BackendRow) -> butane::Result<Self> {
                                if row.len() != #numdbfields {
                                        return Err(butane::Error::BoundsError(
                                                "Found unexpected number of columns in row for DataResult".to_string()));
                                }
                                #ctor
                                #many_init
                                Ok(obj)
                        }
                    fn query() -> butane::query::Query<Self> {
                        use butane::prelude::DataObject;
                        butane::query::Query::new(Self::DBO::TABLE)
                    }
                }
    )
}

fn make_tablelit(config: &Config, tyname: &Ident) -> LitStr {
    match &config.table_name {
        Some(s) => make_lit(s),
        None => make_ident_literal_str(tyname),
    }
}

pub fn add_fieldexprs(ast_struct: &ItemStruct, config: &Config) -> TokenStream2 {
    let tyname = &ast_struct.ident;
    let vis = &ast_struct.vis;
    let fieldexprs: Vec<TokenStream2> = fields(ast_struct)
        .map(|f| {
            if is_many_to_many(f) {
                fieldexpr_func_many(f, ast_struct, config)
            } else {
                fieldexpr_func_regular(f, ast_struct)
            }
        })
        .collect();

    let fields_type = fields_type(tyname);
    quote!(
        impl #tyname {
            pub fn fields() -> #fields_type {
                #fields_type::default()
            }
        }
        #vis struct #fields_type {
        }
        impl #fields_type {
            #(#fieldexprs)*
        }
        impl std::default::Default for #fields_type {
            fn default() -> Self {
                #fields_type{}
            }
        }
    )
}

fn fieldexpr_func_regular(f: &Field, ast_struct: &ItemStruct) -> TokenStream2 {
    let fty = &f.ty;
    let fidlit = field_ident_lit(f);
    fieldexpr_func(
        f,
        ast_struct,
        quote!(butane::query::FieldExpr<#fty>),
        quote!(butane::query::FieldExpr::<#fty>::new(#fidlit)),
    )
}

fn fieldexpr_func_many(f: &Field, ast_struct: &ItemStruct, config: &Config) -> TokenStream2 {
    let tyname = &ast_struct.ident;
    let fty = get_foreign_type_argument(&f.ty, &MANY_TYNAMES).expect("Many field misdetected");
    let many_table_lit = many_table_lit(ast_struct, f, config);
    fieldexpr_func(
        f,
        ast_struct,
        quote!(butane::query::ManyFieldExpr<#tyname, #fty>),
        quote!(butane::query::ManyFieldExpr::<#tyname, #fty>::new(#many_table_lit)),
    )
}

fn fieldexpr_func(
    f: &Field,
    ast_struct: &ItemStruct,
    field_expr_type: TokenStream2,
    field_expr_ctor: TokenStream2,
) -> TokenStream2 {
    let vis = &ast_struct.vis;
    let fid = match &f.ident {
        Some(fid) => fid,
        None => {
            return quote_spanned!(
                f.span() =>
                    compile_error!("Fields must be named for butane");
            )
        }
    };
    let fnid = Ident::new(&format!("{fid}"), f.span());
    quote!(
        #vis fn #fnid(&self) -> #field_expr_type {
            #field_expr_ctor
        }
    )
}

fn field_ident_lit(f: &Field) -> TokenStream2 {
    let fid = match &f.ident {
        Some(fid) => fid,
        None => {
            return quote_spanned!(
                f.span() =>
                    compile_error!("Fields must be named for butane");
            )
        }
    };
    make_ident_literal_str(fid).into_token_stream()
}

fn fields_type(tyname: &Ident) -> Ident {
    Ident::new(&format!("{tyname}Fields"), Span::call_site())
}

fn rows_for_from(ast_struct: &ItemStruct) -> Vec<TokenStream2> {
    let mut i: usize = 0;
    fields(ast_struct)
        .map(|f| {
            let ident = f.ident.clone().unwrap();
            if is_row_field(f) {
                let fty = &f.ty;
                let ret = quote!(
                        #ident: butane::FromSql::from_sql_ref(
                                row.get(#i, <#fty as butane::FieldType>::SQLTYPE)?)?
                );
                i += 1;
                ret
            } else if is_many_to_many(f) {
                quote!(#ident: butane::Many::new())
            } else {
                make_compile_error!(f.span()=> "Unexpected struct field")
            }
        })
        .collect()
}

fn columns<P>(ast_struct: &ItemStruct, mut predicate: P) -> TokenStream2
where
    P: FnMut(&Field) -> bool,
{
    fields(ast_struct)
        .filter(|f| is_row_field(f) && predicate(f))
        .map(|f| match f.ident.clone() {
            Some(fname) => {
                let ident = make_ident_literal_str(&fname);
                let fty = &f.ty;
                quote!(butane::db::Column::new(#ident, <#fty as butane::FieldType>::SQLTYPE),)
            }
            None => quote_spanned! {
                f.span() =>
                    compile_error!("Fields must be named for butane");
            },
        })
        .collect()
}

fn many_table_lit(ast_struct: &ItemStruct, field: &Field, config: &Config) -> LitStr {
    let ident = field
        .ident
        .clone()
        .expect("Fields must be named for butane");
    let binding = ast_struct.ident.to_string();
    let tyname = match &config.table_name {
        Some(s) => s,
        None => &binding,
    };
    make_lit(&format!("{}_{}_Many", &tyname, &ident))
}

fn verify_fields(ast_struct: &ItemStruct) -> Option<TokenStream2> {
    let pk_field = pk_field(ast_struct);
    if pk_field.is_none() {
        return Some(make_compile_error!(ast_struct.span() => "No pk field found"));
    };
    let pk_field = pk_field.unwrap();
    for f in fields(ast_struct) {
        if is_auto(f) {
            match get_autopk_sql_type(&f.ty) {
                Some(DeferredSqlType::KnownId(TypeIdentifier::Ty(SqlType::Int))) => (),
                Some(DeferredSqlType::KnownId(TypeIdentifier::Ty(SqlType::BigInt))) => (),
                _ => {
                    return Some(quote_spanned!(
                        f.span() =>
                            compile_error!("Auto is only supported for integer types");
                    ))
                }
            }
            if &pk_field != f {
                return Some(
                    quote_spanned!(f.span() => compile_error!("Auto is currently only supported for the primary key")),
                );
            }
        }
    }
    None
}

/// Builds code for pushing SqlVals for each column satisfying predicate into a vec called `values`
fn push_values<P>(ast_struct: &ItemStruct, mut predicate: P) -> Vec<TokenStream2>
where
    P: FnMut(&Field) -> bool,
{
    fields(ast_struct)
        .filter(|f| is_row_field(f) && predicate(f))
        .map(|f| {
            let ident = f.ident.clone().unwrap();
            if is_row_field(f) {
                if !is_auto(f) {
                    quote!(values.push(butane::ToSql::to_sql_ref(&self.#ident));)
                } else {
                    quote!()
                }
            } else if is_many_to_many(f) {
                // No-op
                quote!()
            } else {
                make_compile_error!(f.span()=> "Unexpected struct field")
            }
        })
        .collect()
}<|MERGE_RESOLUTION|>--- conflicted
+++ resolved
@@ -102,39 +102,7 @@
                 let pkcol = butane::db::Column::new(
                     #pklit,
                     <#pktype as butane::FieldType>::SQLTYPE);
-<<<<<<< HEAD
                 #save_core
-=======
-                if self.state.saved {
-                    // Already exists in db, do an update
-                    #(#values_no_pk)*
-                    if values.len() > 0 {
-                        conn.update(
-                            Self::TABLE,
-                            pkcol,
-                            butane::ToSql::to_sql_ref(self.pk()),
-                            &[#save_cols],
-                            &values,
-                        )?;
-                    }
-                } else if #auto_pk {
-                    // Since we expect our pk field to be invalid and to be created by the insert,
-                    // we do a pure insert, no upsert allowed.
-                    #(#values)*
-                    let pk = conn.insert_returning_pk(
-                        Self::TABLE,
-                        &[#insert_cols],
-                        &pkcol,
-                        &values,
-                    )?;
-                    #(#post_insert)*
-                } else {
-                    // Do an upsert
-                    #(#values)*
-                    conn.insert_or_replace(Self::TABLE, &[#insert_cols], &pkcol, &values)?;
-                    self.state.saved = true
-                }
->>>>>>> 32319f33
                 #many_save
                 Ok(())
             }
