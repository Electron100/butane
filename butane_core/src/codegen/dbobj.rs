use proc_macro2::TokenStream as TokenStream2;
use proc_macro2::{Ident, Span};
use quote::{quote, quote_spanned, ToTokens};
use syn::{spanned::Spanned, Field, ItemStruct, LitStr};

use super::{
    fields, get_autopk_sql_type, get_type_argument, is_auto, is_many_to_many, is_row_field,
    make_ident_literal_str, make_lit, pk_field, MANY_TYNAMES,
};
use crate::migrations::adb::{DeferredSqlType, TypeIdentifier, MANY_SUFFIX};
use crate::SqlType;

/// Configuration that can be specified with attributes to override default behavior
#[derive(Clone, Debug, Default)]
pub struct Config {
    pub table_name: Option<String>,
}

/// Code generation to implement the DataObject trait for a model
pub fn impl_dbobject(ast_struct: &ItemStruct, config: &Config) -> TokenStream2 {
    let tyname = &ast_struct.ident;
    let tablelit = make_tablelit(config, tyname);
    let fields_type = fields_type(tyname);

    let err = verify_fields(ast_struct);
    if let Some(err) = err {
        return err;
    }

    let pk_field = pk_field(ast_struct).unwrap();
    let pktype = &pk_field.ty;
    let pkident = pk_field.ident.clone().unwrap();
    let pklit = make_ident_literal_str(&pkident);
    let auto_pk = is_auto(&pk_field);

    let values: Vec<TokenStream2> = push_values(ast_struct, |_| true);
    let insert_cols = columns(ast_struct, |f| !is_auto(f));

    let save_core = if auto_pk && values.len() == 1 {
        quote!(
            if !butane::PrimaryKeyType::is_valid(self.pk()) {
                let pk = conn.insert_returning_pk(Self::TABLE, &[], &pkcol, &[])?;
                Some(butane::FromSql::from_sql(pk)?)
            } else {
                None
            };
        )
    } else if auto_pk {
        let values_no_pk: Vec<TokenStream2> = push_values(ast_struct, |f: &Field| f != &pk_field);
        let save_cols = columns(ast_struct, |f| !is_auto(f) && f != &pk_field);
        quote!(
            // Since we expect our pk field to be invalid and to be created by the insert,
            // we do a pure insert or update based on whether the AutoPk is already valid or not.
            // Note that some database backends do support upsert with auto-incrementing primary
            // keys, but butane isn't well set up to take advantage of that, including missing
            // support for constraints and the `insert_or_update` method not providing a way to
            // retrieve the pk.
            if butane::PrimaryKeyType::is_valid(self.pk()) {
                #(#values_no_pk)*
                conn.update(
                    Self::TABLE,
                    pkcol,
                    butane::ToSql::to_sql_ref(self.pk()),
                    &[#save_cols],
                    &values,
                )?;
                None
            } else {
                #(#values)*
                let pk = conn.insert_returning_pk(Self::TABLE, &[#insert_cols], &pkcol, &values)?;
                Some(butane::FromSql::from_sql(pk)?)
            };
        )
    } else {
        // do an upsert
        quote!(
            {
                #(#values)*
                conn.insert_or_replace(Self::TABLE, &[#insert_cols], &pkcol, &values)?;
                None
            };
        )
    };

    let many_save: TokenStream2 = fields(ast_struct)
        .filter(|f| is_many_to_many(f))
        .map(|f| {
            let ident = f.ident.clone().expect("Fields must be named for butane");
            let many_table_lit = many_table_lit(ast_struct, f, config);
            let pksqltype =
                quote!(<<Self as butane::DataObject>::PKType as butane::FieldType>::SQLTYPE);
            // Save needs to ensure_initialized
            quote!(
                self.#ident.ensure_init(
                    #many_table_lit,
                    butane::ToSql::to_sql(self.pk()),
                    #pksqltype,
                );
                self.#ident.save(conn).await?;
            )
        })
        .collect();

    let dataresult = impl_dataresult(ast_struct, tyname, config);
    // Note the many impls following DataObject can not be generic because they implement for T and &T,
    // which become conflicting types as &T is included in T.
    // https://stackoverflow.com/questions/66241700
    quote!(
        #dataresult

<<<<<<< HEAD
        #[butane::internal::async_trait(?Send)]
=======
>>>>>>> 22573467
        impl butane::DataObject for #tyname {
            type PKType = #pktype;
            type Fields = #fields_type;
            const PKCOL: &'static str = #pklit;
            const TABLE: &'static str = #tablelit;
            const AUTO_PK: bool = #auto_pk;
            fn pk(&self) -> &Self::PKType {
                &self.#pkident
            }
            async fn save(&mut self, conn: &impl butane::db::ConnectionMethods) -> butane::Result<()> {
                //future perf improvement use an array on the stack
                let mut values: Vec<butane::SqlValRef> = Vec::with_capacity(
                    <Self as butane::DataResult>::COLUMNS.len()
                );
                let pkcol = butane::db::Column::new(
<<<<<<< HEAD
                    #pklit,
                    <#pktype as butane::FieldType>::SQLTYPE);
                if self.state.saved {
                    // Already exists in db, do an update
                    #(#values_no_pk)*
                    if values.len() > 0 {
                        conn.update(
                            Self::TABLE,
                            pkcol,
                            butane::ToSql::to_sql_ref(self.pk()),
                            &[#save_cols],
                            &values,
                        ).await?;
                    }
                } else if #auto_pk {
                    // Since we expect our pk field to be invalid and to be created by the insert,
                    // we do a pure insert, no upsert allowed.
                    #(#values)*
                    let pk = conn.insert_returning_pk(
                        Self::TABLE,
                        &[#insert_cols],
                        &pkcol,
                        &values,
                    ).await?;
                    #(#post_insert)*
                } else {
                    // Do an upsert
                    #(#values)*
                    conn.insert_or_replace(Self::TABLE, &[#insert_cols], &pkcol, &values).await?;
                    self.state.saved = true
=======
                    Self::PKCOL,
                    <Self::PKType as butane::FieldType>::SQLTYPE);
                let new_pk = #save_core
                if let Some(new_pk) = new_pk {
                    self.#pkident = new_pk;
>>>>>>> 22573467
                }
                #many_save
                Ok(())
            }
<<<<<<< HEAD
            async fn delete(&self, conn: &impl butane::db::ConnectionMethods) -> butane::Result<()> {
                use butane::ToSql;
                use butane::prelude::DataObject;
                conn.delete(Self::TABLE, Self::PKCOL, self.pk().to_sql()).await
            }

            fn is_saved(&self) -> butane::Result<bool> {
                Ok(self.state.saved)
            }
=======
>>>>>>> 22573467
        }
        impl butane::ToSql for #tyname {
            fn to_sql(&self) -> butane::SqlVal {
                use butane::DataObject;
                butane::ToSql::to_sql(self.pk())
            }
            fn to_sql_ref(&self) -> butane::SqlValRef<'_> {
                use butane::DataObject;
                butane::ToSql::to_sql_ref(self.pk())
            }
        }
        impl butane::ToSql for &#tyname {
            fn to_sql(&self) -> butane::SqlVal {
                use butane::DataObject;
                butane::ToSql::to_sql(self.pk())
            }
            fn to_sql_ref(&self) -> butane::SqlValRef<'_> {
                use butane::DataObject;
                butane::ToSql::to_sql_ref(self.pk())
            }
        }
        impl PartialEq<butane::ForeignKey<#tyname>> for #tyname {
            fn eq(&self, other: &butane::ForeignKey<#tyname>) -> bool {
                other.eq(&self)
            }
        }
        impl PartialEq<butane::ForeignKey<#tyname>> for &#tyname {
            fn eq(&self, other: &butane::ForeignKey<#tyname>) -> bool {
                other.eq(self)
            }
        }
        impl butane::AsPrimaryKey<#tyname> for #tyname {
            fn as_pk(&self) -> std::borrow::Cow<<Self as butane::DataObject>::PKType> {
                use butane::DataObject;
                std::borrow::Cow::Borrowed(self.pk())
            }
        }
        impl butane::AsPrimaryKey<#tyname> for &#tyname {
            fn as_pk(&self) -> std::borrow::Cow<<#tyname as butane::DataObject>::PKType> {
                use butane::DataObject;
                std::borrow::Cow::Borrowed(self.pk())
            }
        }
    )
}

/// Code generation to implement the DataResult trait for a model
pub fn impl_dataresult(ast_struct: &ItemStruct, dbo: &Ident, config: &Config) -> TokenStream2 {
    let tyname = &ast_struct.ident;
    let numdbfields = fields(ast_struct).filter(|f| is_row_field(f)).count();
    let rows = rows_for_from(ast_struct);
    let cols = columns(ast_struct, |_| true);

    let many_init: TokenStream2 = fields(ast_struct)
        .filter(|f| is_many_to_many(f))
        .map(|f| {
            let ident = f.ident.clone().expect("Fields must be named for butane");
            let many_table_lit = many_table_lit(ast_struct, f, config);
            let pksqltype =
                quote!(<<Self as butane::DataObject>::PKType as butane::FieldType>::SQLTYPE);
            quote!(
                obj.#ident.ensure_init(
                    #many_table_lit,
                    butane::ToSql::to_sql(obj.pk()),
                    #pksqltype,
                );
            )
        })
        .collect();

    let dbo_is_self = dbo == tyname;
    let ctor = if dbo_is_self {
        quote!(
            let mut obj = #tyname {
                                #(#rows),*
                        };
        )
    } else {
        quote!(
            let mut obj = #tyname {
                #(#rows),*
            };
        )
    };

    quote!(
                impl butane::DataResult for #tyname {
                        type DBO = #dbo;
                        const COLUMNS: &'static [butane::db::Column] = &[
                                #cols
                        ];
                        fn from_row(mut row: &dyn butane::db::BackendRow) -> butane::Result<Self> {
                                if row.len() != #numdbfields {
                                        return Err(butane::Error::BoundsError(
                                                "Found unexpected number of columns in row for DataResult".to_string()));
                                }
                                #ctor
                                #many_init
                                Ok(obj)
                        }
                    fn query() -> butane::query::Query<Self> {
                        use butane::prelude::DataObject;
                        butane::query::Query::new(Self::DBO::TABLE)
                    }
                }
    )
}

fn make_tablelit(config: &Config, tyname: &Ident) -> LitStr {
    match &config.table_name {
        Some(s) => make_lit(s),
        None => make_ident_literal_str(tyname),
    }
}

/// Help to generate field expressions for each `#[butane::model]`.
pub fn add_fieldexprs(ast_struct: &ItemStruct, config: &Config) -> TokenStream2 {
    let tyname = &ast_struct.ident;
    let vis = &ast_struct.vis;
    let fieldexprs: Vec<TokenStream2> = fields(ast_struct)
        .map(|f| {
            if is_many_to_many(f) {
                fieldexpr_func_many(f, ast_struct, config)
            } else {
                fieldexpr_func_regular(f, ast_struct)
            }
        })
        .collect();

    let fields_type = fields_type(tyname);
    quote!(
        impl #tyname {
            /// Get fields.
            pub fn fields() -> #fields_type {
                #fields_type::default()
            }
        }
        /// Helper struct for butane model.
        #vis struct #fields_type;
        impl #fields_type {
            #(#fieldexprs)*
        }
        impl std::default::Default for #fields_type {
            fn default() -> Self {
                #fields_type{}
            }
        }
    )
}

fn fieldexpr_func_regular(f: &Field, ast_struct: &ItemStruct) -> TokenStream2 {
    let fty = &f.ty;
    let fidlit = field_ident_lit(f);
    fieldexpr_func(
        f,
        ast_struct,
        quote!(butane::query::FieldExpr<#fty>),
        quote!(butane::query::FieldExpr::<#fty>::new(#fidlit)),
    )
}

fn fieldexpr_func_many(f: &Field, ast_struct: &ItemStruct, config: &Config) -> TokenStream2 {
    let tyname = &ast_struct.ident;
    let fty = get_type_argument(&f.ty, &MANY_TYNAMES).expect("Many field misdetected");
    let many_table_lit = many_table_lit(ast_struct, f, config);
    fieldexpr_func(
        f,
        ast_struct,
        quote!(butane::query::ManyFieldExpr<#tyname, #fty>),
        quote!(butane::query::ManyFieldExpr::<#tyname, #fty>::new(#many_table_lit)),
    )
}

fn fieldexpr_func(
    f: &Field,
    ast_struct: &ItemStruct,
    field_expr_type: TokenStream2,
    field_expr_ctor: TokenStream2,
) -> TokenStream2 {
    let vis = &ast_struct.vis;
    let fid = match &f.ident {
        Some(fid) => fid,
        None => {
            return quote_spanned!(
                f.span() =>
                    compile_error!("Fields must be named for butane");
            )
        }
    };
    let fnid = Ident::new(&format!("{fid}"), f.span());
    quote!(
        /// Create query expression.
        #vis fn #fnid(&self) -> #field_expr_type {
            #field_expr_ctor
        }
    )
}

fn field_ident_lit(f: &Field) -> TokenStream2 {
    let fid = match &f.ident {
        Some(fid) => fid,
        None => {
            return quote_spanned!(
                f.span() =>
                    compile_error!("Fields must be named for butane");
            )
        }
    };
    make_ident_literal_str(fid).into_token_stream()
}

fn fields_type(tyname: &Ident) -> Ident {
    Ident::new(&format!("{tyname}Fields"), Span::call_site())
}

fn rows_for_from(ast_struct: &ItemStruct) -> Vec<TokenStream2> {
    let mut i: usize = 0;
    fields(ast_struct)
        .map(|f| {
            let ident = f.ident.clone().unwrap();
            if is_row_field(f) {
                let fty = &f.ty;
                let ret = quote!(
                        #ident: butane::FromSql::from_sql_ref(
                                row.get(#i, <#fty as butane::FieldType>::SQLTYPE)?)?
                );
                i += 1;
                ret
            } else if is_many_to_many(f) {
                quote!(#ident: butane::Many::new())
            } else {
                make_compile_error!(f.span()=> "Unexpected struct field")
            }
        })
        .collect()
}

fn columns<P>(ast_struct: &ItemStruct, mut predicate: P) -> TokenStream2
where
    P: FnMut(&Field) -> bool,
{
    fields(ast_struct)
        .filter(|f| is_row_field(f) && predicate(f))
        .map(|f| match f.ident.clone() {
            Some(fname) => {
                let ident = make_ident_literal_str(&fname);
                let fty = &f.ty;
                quote!(butane::db::Column::new(#ident, <#fty as butane::FieldType>::SQLTYPE),)
            }
            None => quote_spanned! {
                f.span() =>
                    compile_error!("Fields must be named for butane");
            },
        })
        .collect()
}

fn many_table_lit(ast_struct: &ItemStruct, field: &Field, config: &Config) -> LitStr {
    let ident = field
        .ident
        .clone()
        .expect("Fields must be named for butane");
    let binding = ast_struct.ident.to_string();
    let tyname = match &config.table_name {
        Some(s) => s,
        None => &binding,
    };
    make_lit(&format!("{}_{}{MANY_SUFFIX}", &tyname, &ident))
}

fn verify_fields(ast_struct: &ItemStruct) -> Option<TokenStream2> {
    let pk_field = pk_field(ast_struct);
    if pk_field.is_none() {
        return Some(make_compile_error!(ast_struct.span() => "No pk field found"));
    };
    let pk_field = pk_field.unwrap();
    for f in fields(ast_struct) {
        if is_auto(f) {
            match get_autopk_sql_type(&f.ty) {
                Some(DeferredSqlType::KnownId(TypeIdentifier::Ty(SqlType::Int))) => (),
                Some(DeferredSqlType::KnownId(TypeIdentifier::Ty(SqlType::BigInt))) => (),
                _ => {
                    return Some(quote_spanned!(
                        f.span() =>
                            compile_error!("Auto is only supported for integer types");
                    ))
                }
            }
            if &pk_field != f {
                return Some(
                    quote_spanned!(f.span() => compile_error!("Auto is currently only supported for the primary key")),
                );
            }
        }
    }
    None
}

/// Builds code for pushing SqlVals for each column satisfying predicate into a vec called `values`
fn push_values<P>(ast_struct: &ItemStruct, mut predicate: P) -> Vec<TokenStream2>
where
    P: FnMut(&Field) -> bool,
{
    fields(ast_struct)
        .filter(|f| is_row_field(f) && predicate(f))
        .map(|f| {
            let ident = f.ident.clone().unwrap();
            if is_row_field(f) {
                if !is_auto(f) {
                    quote!(values.push(butane::ToSql::to_sql_ref(&self.#ident));)
                } else {
                    quote!()
                }
            } else if is_many_to_many(f) {
                // No-op
                quote!()
            } else {
                make_compile_error!(f.span()=> "Unexpected struct field")
            }
        })
        .collect()
}<|MERGE_RESOLUTION|>--- conflicted
+++ resolved
@@ -39,10 +39,10 @@
     let save_core = if auto_pk && values.len() == 1 {
         quote!(
             if !butane::PrimaryKeyType::is_valid(self.pk()) {
-                let pk = conn.insert_returning_pk(Self::TABLE, &[], &pkcol, &[])?;
-                Some(butane::FromSql::from_sql(pk)?)
-            } else {
-                None
+                    let pk = conn.insert_returning_pk(Self::TABLE, &[], &pkcol, &[]).await?;
+                    Some(butane::FromSql::from_sql(pk)?)
+                } else {
+                    None
             };
         )
     } else if auto_pk {
@@ -63,11 +63,11 @@
                     butane::ToSql::to_sql_ref(self.pk()),
                     &[#save_cols],
                     &values,
-                )?;
+                ).await?;
                 None
             } else {
                 #(#values)*
-                let pk = conn.insert_returning_pk(Self::TABLE, &[#insert_cols], &pkcol, &values)?;
+                let pk = conn.insert_returning_pk(Self::TABLE, &[#insert_cols], &pkcol, &values).await?;
                 Some(butane::FromSql::from_sql(pk)?)
             };
         )
@@ -76,7 +76,7 @@
         quote!(
             {
                 #(#values)*
-                conn.insert_or_replace(Self::TABLE, &[#insert_cols], &pkcol, &values)?;
+                conn.insert_or_replace(Self::TABLE, &[#insert_cols], &pkcol, &values).await?;
                 None
             };
         )
@@ -108,10 +108,7 @@
     quote!(
         #dataresult
 
-<<<<<<< HEAD
         #[butane::internal::async_trait(?Send)]
-=======
->>>>>>> 22573467
         impl butane::DataObject for #tyname {
             type PKType = #pktype;
             type Fields = #fields_type;
@@ -127,60 +124,15 @@
                     <Self as butane::DataResult>::COLUMNS.len()
                 );
                 let pkcol = butane::db::Column::new(
-<<<<<<< HEAD
-                    #pklit,
-                    <#pktype as butane::FieldType>::SQLTYPE);
-                if self.state.saved {
-                    // Already exists in db, do an update
-                    #(#values_no_pk)*
-                    if values.len() > 0 {
-                        conn.update(
-                            Self::TABLE,
-                            pkcol,
-                            butane::ToSql::to_sql_ref(self.pk()),
-                            &[#save_cols],
-                            &values,
-                        ).await?;
-                    }
-                } else if #auto_pk {
-                    // Since we expect our pk field to be invalid and to be created by the insert,
-                    // we do a pure insert, no upsert allowed.
-                    #(#values)*
-                    let pk = conn.insert_returning_pk(
-                        Self::TABLE,
-                        &[#insert_cols],
-                        &pkcol,
-                        &values,
-                    ).await?;
-                    #(#post_insert)*
-                } else {
-                    // Do an upsert
-                    #(#values)*
-                    conn.insert_or_replace(Self::TABLE, &[#insert_cols], &pkcol, &values).await?;
-                    self.state.saved = true
-=======
                     Self::PKCOL,
                     <Self::PKType as butane::FieldType>::SQLTYPE);
                 let new_pk = #save_core
                 if let Some(new_pk) = new_pk {
                     self.#pkident = new_pk;
->>>>>>> 22573467
                 }
                 #many_save
                 Ok(())
             }
-<<<<<<< HEAD
-            async fn delete(&self, conn: &impl butane::db::ConnectionMethods) -> butane::Result<()> {
-                use butane::ToSql;
-                use butane::prelude::DataObject;
-                conn.delete(Self::TABLE, Self::PKCOL, self.pk().to_sql()).await
-            }
-
-            fn is_saved(&self) -> butane::Result<bool> {
-                Ok(self.state.saved)
-            }
-=======
->>>>>>> 22573467
         }
         impl butane::ToSql for #tyname {
             fn to_sql(&self) -> butane::SqlVal {
