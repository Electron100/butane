--- conflicted
+++ resolved
@@ -9,12 +9,10 @@
 
 use std::fmt;
 
-<<<<<<< HEAD
+use serde::{Deserialize, Serialize};
+
 #[cfg(feature = "pg")]
 use tokio_postgres as postgres;
-=======
-use serde::{Deserialize, Serialize};
->>>>>>> 22573467
 
 /// For use with [SqlType::Custom](crate::SqlType)
 #[derive(Clone, Debug, Deserialize, Eq, PartialEq, Serialize)]
