//! Not expected to be called directly by most users. Used by code
//! generated by `#[model]`, `query!`, and other macros.

use crate::query::{BoolExpr, Expr, Order};
use crate::{Result, SqlType, SqlVal, SqlValRef};
use async_trait::async_trait;
use std::ops::{Deref, DerefMut};
use std::vec::Vec;

/// Methods available on a database connection. Most users do not need
/// to call these methods directly and will instead use methods on
/// [DataObject][crate::DataObject] or the `query!` macro. This trait is
/// implemented by both database connections and transactions.
#[async_trait]
pub trait ConnectionMethods: Sync {
    async fn execute(&self, sql: &str) -> Result<()>;
    async fn query<'a, 'b, 'c: 'a>(
        &'c self,
        table: &str,
        columns: &'b [Column],
        expr: Option<BoolExpr>,
        limit: Option<i32>,
        offset: Option<i32>,
        sort: Option<&[Order]>,
    ) -> Result<RawQueryResult<'a>>;
    async fn insert_returning_pk(
        &self,
        table: &str,
        columns: &[Column],
        pkcol: &Column,
        values: &[SqlValRef<'_>],
    ) -> Result<SqlVal>;
    /// Like `insert_returning_pk` but with no return value
<<<<<<< HEAD
    async fn insert_only(
        &self,
        table: &str,
        columns: &[Column],
        values: &[SqlValRef<'_>],
    ) -> Result<()>;
=======
    async fn insert_only(&self, table: &str, columns: &[Column], values: &[SqlValRef<'_>]) -> Result<()>;
>>>>>>> 7900468c
    /// Insert unless there's a conflict on the primary key column, in which case update
    async fn insert_or_replace(
        &self,
        table: &str,
        columns: &[Column],
        pkcol: &Column,
        values: &[SqlValRef<'_>],
    ) -> Result<()>;
<<<<<<< HEAD
    async fn update(
=======
    async fn update<'a>(
>>>>>>> 7900468c
        &self,
        table: &str,
        pkcol: Column,
        pk: SqlValRef<'a>,
        columns: &[Column],
        values: &[SqlValRef<'_>],
    ) -> Result<()>;
    async fn delete(&self, table: &str, pkcol: &'static str, pk: SqlVal) -> Result<()> {
<<<<<<< HEAD
        self.delete_where(table, BoolExpr::Eq(pkcol, Expr::Val(pk)))
            .await?;
=======
        self.delete_where(table, BoolExpr::Eq(pkcol, Expr::Val(pk))).await?;
>>>>>>> 7900468c
        Ok(())
    }
    async fn delete_where(&self, table: &str, expr: BoolExpr) -> Result<usize>;
    /// Tests if a table exists in the database.
    async fn has_table(&self, table: &str) -> Result<bool>;
}

/// Represents a database column. Most users do not need to use this
/// directly.
pub struct Column {
    name: &'static str,
    ty: SqlType,
}
impl Column {
    pub const fn new(name: &'static str, ty: SqlType) -> Self {
        Column { name, ty }
    }
    pub fn name(&self) -> &'static str {
        self.name
    }
    pub fn ty(&self) -> &SqlType {
        &self.ty
    }
}

/// Backend-specific row abstraction. Only implementors of new
/// backends need use this trait directly.
pub trait BackendRow {
    fn get(&self, idx: usize, ty: SqlType) -> Result<SqlValRef>;
    fn len(&self) -> usize;
    // clippy wants this method to exist
    fn is_empty(&self) -> bool {
        self.len() == 0
    }
}

/// Abstraction of rows returned from a query. Most users do not need
/// to deal with this directly and should use the `query!` macro or
/// [Query](crate::query::Query) type.
pub trait BackendRows {
    // Advance to the next item and get it
    fn next<'a>(&'a mut self) -> Result<Option<&'a (dyn BackendRow + 'a)>>;
    // Get the item most recently returned by next
    fn current<'a>(&'a self) -> Option<&'a (dyn BackendRow + 'a)>;
    #[inline]
    fn mapped<F, B>(self, f: F) -> MapDeref<Self, F>
    where
        Self: Sized,
        F: FnMut(&(dyn BackendRow)) -> Result<B>,
    {
        MapDeref { it: self, f }
    }
}

#[derive(Debug)]
pub struct MapDeref<I, F> {
    it: I,
    f: F,
}

impl<I, F, B> fallible_iterator::FallibleIterator for MapDeref<I, F>
where
    I: BackendRows,
    F: FnMut(&(dyn BackendRow)) -> Result<B>,
{
    type Item = B;
    type Error = crate::Error;

    #[inline]
    fn next(&mut self) -> Result<Option<Self::Item>> {
        match self.it.next() {
            Ok(Some(v)) => (self.f)(v).map(Some),
            Ok(None) => Ok(None),
            Err(e) => Err(e),
        }
    }
}

pub type RawQueryResult<'a> = Box<dyn BackendRows + 'a>;
pub type QueryResult<T> = Vec<T>;

pub trait ConnectionMethodWrapper {
    type Wrapped: ConnectionMethods;
    fn wrapped_connection_methods(&self) -> Result<&Self::Wrapped>;
}

pub(crate) struct VecRows<T> {
    rows: Vec<T>,
    idx: usize,
}
impl<T> VecRows<T> {
    #[allow(unused)] // Not used with all feature combinations
    pub fn new(rows: Vec<T>) -> Self {
        VecRows { rows, idx: 0 }
    }
}
impl<T> BackendRows for VecRows<T>
where
    T: BackendRow,
{
    fn next(&mut self) -> Result<Option<&(dyn BackendRow)>> {
        let ret = self.rows.get(self.idx);
        self.idx += 1;
        Ok(ret.map(|row| row as &dyn BackendRow))
    }

    fn current(&self) -> Option<&(dyn BackendRow)> {
        self.rows.get(self.idx).map(|row| row as &dyn BackendRow)
    }
}

impl<'a> BackendRows for Box<dyn BackendRows + 'a> {
    fn next(&mut self) -> Result<Option<&(dyn BackendRow)>> {
        BackendRows::next(self.deref_mut())
    }

    fn current(&self) -> Option<&(dyn BackendRow)> {
        self.deref().current()
    }
}<|MERGE_RESOLUTION|>--- conflicted
+++ resolved
@@ -31,16 +31,12 @@
         values: &[SqlValRef<'_>],
     ) -> Result<SqlVal>;
     /// Like `insert_returning_pk` but with no return value
-<<<<<<< HEAD
     async fn insert_only(
         &self,
         table: &str,
         columns: &[Column],
         values: &[SqlValRef<'_>],
     ) -> Result<()>;
-=======
-    async fn insert_only(&self, table: &str, columns: &[Column], values: &[SqlValRef<'_>]) -> Result<()>;
->>>>>>> 7900468c
     /// Insert unless there's a conflict on the primary key column, in which case update
     async fn insert_or_replace(
         &self,
@@ -49,11 +45,7 @@
         pkcol: &Column,
         values: &[SqlValRef<'_>],
     ) -> Result<()>;
-<<<<<<< HEAD
-    async fn update(
-=======
     async fn update<'a>(
->>>>>>> 7900468c
         &self,
         table: &str,
         pkcol: Column,
@@ -62,12 +54,8 @@
         values: &[SqlValRef<'_>],
     ) -> Result<()>;
     async fn delete(&self, table: &str, pkcol: &'static str, pk: SqlVal) -> Result<()> {
-<<<<<<< HEAD
         self.delete_where(table, BoolExpr::Eq(pkcol, Expr::Val(pk)))
             .await?;
-=======
-        self.delete_where(table, BoolExpr::Eq(pkcol, Expr::Val(pk))).await?;
->>>>>>> 7900468c
         Ok(())
     }
     async fn delete_where(&self, table: &str, expr: BoolExpr) -> Result<usize>;
