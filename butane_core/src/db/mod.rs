//! Types, traits, and methods for interacting with a database.
//!
//! The different ways of referring to a database handle may present
//! some initial confusion.
//! * `ConnectionMethods` is a trait containing the methods available on a database connection or a transaction.
//!    Most methods on a [DataObject][crate::DataObject] or a [Query][crate::query::Query] require an
//!    implementation of `ConnectionMethods`.
//! * `BackendConnection` is a trait representing a direct connection to a database backend. It is a superset
//!   of `ConnectionMethods` and also includes the ability to create a transaction.
//! * `Transaction` is a struct representing a database transaction. It implements `ConnectionMethods`.
//! * `Connection` is a convenience struct containing a boxed `BackendConnection`. It cannot do anything other than
//!    what a `BackendConnection` can do, but allows using a single concrete type that is not tied to a particular
//!    database backend. It is returned by the `connect` method.

use crate::query::BoolExpr;
use crate::{migrations::adb, Error, Result, SqlVal, SqlValRef};
use async_trait::async_trait;
use serde::{Deserialize, Serialize};
use std::borrow::Cow;
use std::fmt::Debug;
use std::fs;
use std::io::Write;
use std::ops::{Deref, DerefMut};
use std::path::Path;

mod connmethods;
mod helper;
mod macros;
#[cfg(feature = "pg")]
pub mod pg;

#[cfg(feature = "r2d2")]
pub mod r2;
#[cfg(feature = "r2d2")]
pub use r2::ConnectionManager;

// Macros are always exported at the root of the crate
use crate::connection_method_wrapper;

pub use connmethods::{
    BackendRow, BackendRows, Column, ConnectionMethods, MapDeref, QueryResult, RawQueryResult,
};

/// Database connection.
<<<<<<< HEAD
#[async_trait]
pub trait BackendConnection: ConnectionMethods + Send + 'static {
=======
pub trait BackendConnection: ConnectionMethods + Debug + Send + 'static {
>>>>>>> 490c907d
    /// Begin a database transaction. The transaction object must be
    /// used in place of this connection until it is committed and aborted.
    async fn transaction(&mut self) -> Result<Transaction>;
    /// Retrieve the backend backend this connection
    fn backend(&self) -> Box<dyn Backend>;
    fn backend_name(&self) -> &'static str;
    /// Tests if the connection has been closed. Backends which do not
    /// support this check should return false.
    fn is_closed(&self) -> bool;
}

/// Database connection. May be a connection to any type of database
/// as it is a boxed abstraction over a specific connection.
#[derive(Debug)]
pub struct Connection {
    conn: Box<dyn BackendConnection>,
}
impl Connection {
    pub async fn execute(&mut self, sql: impl AsRef<str>) -> Result<()> {
        self.conn.execute(sql.as_ref()).await
    }
    // For use with connection_method_wrapper macro
    #[allow(clippy::unnecessary_wraps)]
    fn wrapped_connection_methods(&self) -> Result<&dyn BackendConnection> {
        Ok(self.conn.as_ref())
    }
}
#[async_trait]
impl BackendConnection for Connection {
    async fn transaction(&mut self) -> Result<Transaction> {
        self.conn.transaction().await
    }
    fn backend(&self) -> Box<dyn Backend> {
        self.conn.backend()
    }
    fn backend_name(&self) -> &'static str {
        self.conn.backend_name()
    }
    fn is_closed(&self) -> bool {
        self.conn.is_closed()
    }
}
connection_method_wrapper!(Connection);

/// Connection specification. Contains the name of a database backend
/// and the backend-specific connection string. See [connect][crate::db::connect]
/// to make a [Connection][crate::db::Connection] from a `ConnectionSpec`.
#[derive(Debug, Deserialize, PartialEq, Eq, Serialize)]
pub struct ConnectionSpec {
    pub backend_name: String,
    pub conn_str: String,
}
impl ConnectionSpec {
    pub fn new(backend_name: impl Into<String>, conn_str: impl Into<String>) -> Self {
        ConnectionSpec {
            backend_name: backend_name.into(),
            conn_str: conn_str.into(),
        }
    }
    /// Save the connection spec to the filesystem for later use.
    pub fn save(&self, path: &Path) -> Result<()> {
        let path = conn_complete_if_dir(path);
        let mut f = fs::File::create(path)?;
        f.write_all(serde_json::to_string(self)?.as_bytes())
            .map_err(|e| e.into())
    }
    /// Load a previously saved connection spec
    pub fn load(path: impl AsRef<Path>) -> Result<Self> {
        let path = conn_complete_if_dir(path.as_ref());
        serde_json::from_reader(fs::File::open(path)?).map_err(|e| e.into())
    }
    pub fn get_backend(&self) -> Result<Box<dyn Backend>> {
        match get_backend(&self.backend_name) {
            Some(backend) => Ok(backend),
            None => Err(crate::Error::UnknownBackend(self.backend_name.clone())),
        }
    }
}

fn conn_complete_if_dir(path: &Path) -> Cow<Path> {
    if path.is_dir() {
        Cow::from(path.join("connection.json"))
    } else {
        Cow::from(path)
    }
}

/// Database backend. A boxed implementation can be returned by name via [get_backend][crate::db::get_backend].
#[async_trait]
pub trait Backend: Sync {
    fn name(&self) -> &'static str;
    fn create_migration_sql(&self, current: &adb::ADB, ops: Vec<adb::Operation>) -> Result<String>;
    async fn connect(&self, conn_str: &str) -> Result<Connection>;
}

#[async_trait]
impl Backend for Box<dyn Backend> {
    fn name(&self) -> &'static str {
        self.deref().name()
    }
    fn create_migration_sql(&self, current: &adb::ADB, ops: Vec<adb::Operation>) -> Result<String> {
        self.deref().create_migration_sql(current, ops)
    }
    async fn connect(&self, conn_str: &str) -> Result<Connection> {
        self.deref().connect(conn_str).await
    }
}

/// Find a backend by name.
pub fn get_backend(name: &str) -> Option<Box<dyn Backend>> {
    match name {
        #[cfg(feature = "pg")]
        pg::BACKEND_NAME => Some(Box::new(pg::PgBackend::new())),
        _ => None,
    }
}

/// Connect to a database. For non-boxed connections, see individual
/// [Backend][crate::db::Backend] implementations.
pub async fn connect(spec: &ConnectionSpec) -> Result<Connection> {
    get_backend(&spec.backend_name)
        .ok_or_else(|| Error::UnknownBackend(spec.backend_name.clone()))?
        .connect(&spec.conn_str)
        .await
}

<<<<<<< HEAD
#[async_trait]
trait BackendTransaction<'c>: ConnectionMethods + Send {
=======
trait BackendTransaction<'c>: ConnectionMethods + Debug {
>>>>>>> 490c907d
    /// Commit the transaction Unfortunately because we use this as a
    /// trait object, we can't consume self. It should be understood
    /// that no methods should be called after commit. This trait is
    /// not public, and that behavior is enforced by Transaction
    async fn commit(&mut self) -> Result<()>;
    /// Roll back the transaction. Same comment about consuming self as above.
    async fn rollback(&mut self) -> Result<()>;

    // Workaround for https://github.com/rust-lang/rfcs/issues/2765
    fn connection_methods(&self) -> &dyn ConnectionMethods;
    fn connection_methods_mut(&mut self) -> &mut dyn ConnectionMethods;
}

/// Database transaction.
///
/// Begin a transaction using the `BackendConnection`
/// [`transaction`][crate::db::BackendConnection::transaction] method.
#[derive(Debug)]
pub struct Transaction<'c> {
    trans: Box<dyn BackendTransaction<'c> + 'c>,
}
impl<'c> Transaction<'c> {
    // unused may occur if no backends are selected
    #[allow(unused)]
    fn new(trans: Box<dyn BackendTransaction<'c> + 'c>) -> Self {
        Transaction { trans }
    }
    /// Commit the transaction
    pub async fn commit(mut self) -> Result<()> {
        self.trans.commit().await
    }
    /// Roll back the transaction. Equivalent to dropping it.
    pub async fn rollback(mut self) -> Result<()> {
        self.trans.deref_mut().rollback().await
    }
    // For use with connection_method_wrapper macro
    #[allow(clippy::unnecessary_wraps)]
    fn wrapped_connection_methods(&self) -> Result<&dyn ConnectionMethods> {
        let a: &dyn BackendTransaction<'c> = self.trans.as_ref();
        Ok(a.connection_methods())
    }
}

connection_method_wrapper!(Transaction<'_>);<|MERGE_RESOLUTION|>--- conflicted
+++ resolved
@@ -42,12 +42,8 @@
 };
 
 /// Database connection.
-<<<<<<< HEAD
-#[async_trait]
-pub trait BackendConnection: ConnectionMethods + Send + 'static {
-=======
+#[async_trait]
 pub trait BackendConnection: ConnectionMethods + Debug + Send + 'static {
->>>>>>> 490c907d
     /// Begin a database transaction. The transaction object must be
     /// used in place of this connection until it is committed and aborted.
     async fn transaction(&mut self) -> Result<Transaction>;
@@ -174,12 +170,8 @@
         .await
 }
 
-<<<<<<< HEAD
-#[async_trait]
-trait BackendTransaction<'c>: ConnectionMethods + Send {
-=======
-trait BackendTransaction<'c>: ConnectionMethods + Debug {
->>>>>>> 490c907d
+#[async_trait]
+trait BackendTransaction<'c>: ConnectionMethods + Debug + Send {
     /// Commit the transaction Unfortunately because we use this as a
     /// trait object, we can't consume self. It should be understood
     /// that no methods should be called after commit. This trait is
