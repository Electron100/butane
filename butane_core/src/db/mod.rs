//! Types, traits, and methods for interacting with a database.
//!
//! The different ways of referring to a database handle may present
//! some initial confusion.
//! * `ConnectionMethods` is a trait containing the methods available on a database connection or a transaction.
//!    Most methods on a [DataObject][crate::DataObject] or a [Query][crate::query::Query] require an
//!    implementation of `ConnectionMethods`.
//! * `BackendConnection` is a trait representing a direct connection to a database backend. It is a superset
//!   of `ConnectionMethods` and also includes the ability to create a transaction.
//! * `Transaction` is a struct representing a database transaction. It implements `ConnectionMethods`.
//! * `Connection` is a convenience struct containing a boxed `BackendConnection`. It cannot do anything other than
//!    what a `BackendConnection` can do, but allows using a single concrete type that is not tied to a particular
//!    database backend. It is returned by the `connect` method.

#![allow(missing_docs)]

use std::borrow::Cow;
use std::fmt::Debug;
use std::fs;
use std::io::Write;
use std::ops::{Deref, DerefMut};
use std::path::Path;

use async_trait::async_trait;
use dyn_clone::DynClone;
use serde::{Deserialize, Serialize};

use crate::query::{BoolExpr, Order};
use crate::{migrations::adb, Error, Result, SqlVal, SqlValRef};

#[cfg(feature = "async-adapter")]
mod adapter;
<<<<<<< HEAD

#[cfg(feature = "async")]
=======
pub use adapter::connect_async_via_sync;
>>>>>>> b325162d
pub(crate) mod dummy;

#[cfg(feature = "async")]
mod sync_adapter;
#[cfg(feature = "async")]
pub use sync_adapter::SyncAdapter;

mod connmethods;
#[cfg(feature = "async")]
pub use connmethods::ConnectionMethodsAsync;
pub use connmethods::{
    BackendRow, BackendRows, Column, ConnectionMethods, MapDeref, QueryResult, RawQueryResult,
};
mod helper;
mod macros;
#[cfg(feature = "pg")]
pub mod pg;

#[cfg(feature = "sqlite")]
pub mod sqlite;

#[cfg(feature = "r2d2")]
pub mod r2;

// Macros are always exported at the root of the crate
use crate::connection_method_wrapper;

mod internal {
    // AsyncRequiresSend and AsyncRequiresSync are used to conditionally add bounds
    // to types only in their async version.

    #[maybe_async_cfg::maybe(sync())]
    pub trait AsyncRequiresSend {}
    #[maybe_async_cfg::maybe(idents(AsyncRequiresSend), sync())]
    impl<T> AsyncRequiresSend for T {}

    #[maybe_async_cfg::maybe(async(feature = "async"))]
    pub trait AsyncRequiresSend: Send {}
    #[maybe_async_cfg::maybe(idents(AsyncRequiresSend), async(feature = "async"))]
    impl<T: Send> AsyncRequiresSend for T {}

    #[maybe_async_cfg::maybe(sync())]
    pub trait AsyncRequiresSync {}
    #[maybe_async_cfg::maybe(idents(AsyncRequiresSync), sync())]
    impl<T> AsyncRequiresSync for T {}

    #[maybe_async_cfg::maybe(async(feature = "async"))]
    pub trait AsyncRequiresSync: Sync {}
    #[maybe_async_cfg::maybe(idents(AsyncRequiresSync), async(feature = "async"))]
    impl<T: Sync> AsyncRequiresSync for T {}
}

/// Database connection.
#[maybe_async_cfg::maybe(
    idents(
        ConnectionMethods(sync = "ConnectionMethods", async = "ConnectionMethodsAsync"),
        Transaction(sync = "Transaction", async = "TransactionAsync"),
    ),
    sync(self = "BackendConnection"),
    async(feature = "async", self = "BackendConnectionAsync")
)]
#[async_trait]
pub trait BackendConnection: ConnectionMethods + Debug + Send {
    /// Begin a database transaction. The transaction object must be
    /// used in place of this connection until it is committed or aborted.
    async fn transaction(&mut self) -> Result<Transaction<'_>>;
    /// Retrieve the backend for this connection.
    fn backend(&self) -> Box<dyn Backend>;
    /// Retrieve the backend name for this connection.
    fn backend_name(&self) -> &'static str;
    /// Tests if the connection has been closed. Backends which do not
    /// support this check should return false.
    fn is_closed(&self) -> bool;
}

#[maybe_async_cfg::maybe(
    idents(
        BackendConnection(sync = "BackendConnection"),
        Connection(sync = "Connection"),
        Transaction(sync = "Transaction")
    ),
    keep_self,
    sync(),
    async(feature = "async")
)]
#[async_trait]
impl BackendConnection for Box<dyn BackendConnection> {
    async fn transaction(&mut self) -> Result<Transaction> {
        self.deref_mut().transaction().await
    }
    fn backend(&self) -> Box<dyn Backend> {
        self.deref().backend()
    }
    fn backend_name(&self) -> &'static str {
        self.deref().backend_name()
    }
    fn is_closed(&self) -> bool {
        self.deref().is_closed()
    }
}

#[maybe_async_cfg::maybe(
    idents(
        BackendConnection(sync = "BackendConnection"),
        ConnectionMethods(sync = "ConnectionMethods")
    ),
    keep_self,
    sync(),
    async(feature = "async")
)]
#[async_trait]
impl ConnectionMethods for Box<dyn BackendConnection> {
    async fn execute(&self, sql: &str) -> Result<()> {
        self.deref().execute(sql).await
    }
    async fn query<'c>(
        &'c self,
        table: &str,
        columns: &[Column],
        expr: Option<BoolExpr>,
        limit: Option<i32>,
        offset: Option<i32>,
        sort: Option<&[Order]>,
    ) -> Result<RawQueryResult<'c>> {
        self.deref()
            .query(table, columns, expr, limit, offset, sort)
            .await
    }
    async fn insert_returning_pk(
        &self,
        table: &str,
        columns: &[Column],
        pkcol: &Column,
        values: &[SqlValRef<'_>],
    ) -> Result<SqlVal> {
        self.deref()
            .insert_returning_pk(table, columns, pkcol, values)
            .await
    }
    async fn insert_only(
        &self,
        table: &str,
        columns: &[Column],
        values: &[SqlValRef<'_>],
    ) -> Result<()> {
        self.deref().insert_only(table, columns, values).await
    }
    async fn insert_or_replace(
        &self,
        table: &str,
        columns: &[Column],
        pkcol: &Column,
        values: &[SqlValRef<'_>],
    ) -> Result<()> {
        self.deref()
            .insert_or_replace(table, columns, pkcol, values)
            .await
    }
    async fn update(
        &self,
        table: &str,
        pkcol: Column,
        pk: SqlValRef<'_>,
        columns: &[Column],
        values: &[SqlValRef<'_>],
    ) -> Result<()> {
        self.deref().update(table, pkcol, pk, columns, values).await
    }
    async fn delete_where(&self, table: &str, expr: BoolExpr) -> Result<usize> {
        self.deref().delete_where(table, expr).await
    }
    async fn has_table(&self, table: &str) -> Result<bool> {
        self.deref().has_table(table).await
    }
}

/// Database connection. May be a connection to any type of database
/// as it is a boxed abstraction over a specific connection.
#[maybe_async_cfg::maybe(
    idents(BackendConnection(sync = "BackendConnection")),
    sync(keep_self),
    async(self = "ConnectionAsync", feature = "async")
)]
#[derive(Debug)]
pub struct Connection {
    conn: Box<dyn BackendConnection>,
}

#[maybe_async_cfg::maybe(
    idents(BackendConnection(sync = "BackendConnection")),
    sync(keep_self),
    async(feature = "async")
)]
impl Connection {
    pub fn new(conn: Box<dyn BackendConnection>) -> Self {
        Self { conn }
    }
    pub async fn execute(&self, sql: impl AsRef<str>) -> Result<()> {
        self.conn.execute(sql.as_ref()).await
    }
    // For use with connection_method_wrapper macro.
    #[allow(clippy::unnecessary_wraps)]
    fn wrapped_connection_methods(&self) -> Result<&dyn BackendConnection> {
        Ok(self.conn.as_ref())
    }

    /// Consume this connection and convert it into an async one.
    /// Note that the under the hood this adds an adapter layer which runs
    /// the synchronous connection on a separate thread -- it is not "natively"
    /// async.
    #[maybe_async_cfg::only_if(key = "sync")]
    #[cfg(feature = "async-adapter")]
    pub fn into_async(self) -> Result<ConnectionAsync> {
        Ok(adapter::AsyncAdapter::new(|| Ok(self))?.into_connection())
    }

    /// Runs the provided function with a synchronous wrapper around this asynchronous connection.
    ///
    /// Because this relies on some (safe) memory gymnastics,
    /// there is a small but nonzero risk that if certain tokio calls fail unexpectedly at
    /// the wrong place the the connection will be poisoned -- all subsequent calls
    /// to all methods will fail.
    #[maybe_async_cfg::only_if(key = "async")]
    pub async fn with_sync<F, T>(&mut self, f: F) -> Result<T>
    where
        F: FnOnce(&mut SyncAdapter<Self>) -> Result<T> + Send + 'static,
        T: Send + 'static,
    {
        let mut conn2 = Connection::new(Box::new(dummy::DummyConnection::new()));
        std::mem::swap(&mut conn2, self);
        let ret: Result<(Result<T>, Connection)> = tokio::task::spawn_blocking(|| {
            let mut sync_conn = SyncAdapter::new(conn2)?;
            let f_ret = f(&mut sync_conn);
            let async_conn = sync_conn.into_inner();
            Ok((f_ret, async_conn))
        })
        .await?;
        match ret {
            Ok((inner_ret, mut conn)) => {
                std::mem::swap(&mut conn, self);
                inner_ret
            }
            // Self is poisoned
            Err(e) => Err(e),
        }
    }
}

#[cfg(feature = "async")]
impl ConnectionAsync {
    /// Consume this connection and convert it into a synchronous one.
    /// Note that the under the hood this adds an adapter layer which drives
    /// the async connection  -- the async machinery is not eliminated.
    pub fn into_sync(self) -> Result<Connection> {
        Ok(SyncAdapter::new(self)?.into_connection())
    }
}

#[maybe_async_cfg::maybe(
    idents(
        BackendConnection(sync = "BackendConnection"),
        Connection(sync = "Connection"),
        Transaction(sync = "Transaction")
    ),
    sync(keep_self),
    async(feature = "async")
)]
#[async_trait]
impl BackendConnection for Connection {
    async fn transaction(&mut self) -> Result<Transaction> {
        self.conn.transaction().await
    }
    fn backend(&self) -> Box<dyn Backend> {
        self.conn.backend()
    }
    fn backend_name(&self) -> &'static str {
        self.conn.backend_name()
    }
    fn is_closed(&self) -> bool {
        self.conn.is_closed()
    }
}
connection_method_wrapper!(Connection);

#[maybe_async_cfg::maybe(
    idents(ConnectionMethods(sync = "ConnectionMethods"), AsyncRequiresSend),
    sync(keep_self),
    async(feature = "async")
)]
#[async_trait]
pub(super) trait BackendTransaction<'c>:
    ConnectionMethods + internal::AsyncRequiresSend + Debug
{
    /// Commit the transaction.
    ///
    /// Unfortunately because we use this as a trait object, we can't consume self.
    /// It should be understood that no methods should be called after commit.
    /// This trait is not public, and that behavior is enforced by Transaction.
    async fn commit(&mut self) -> Result<()>;
    /// Roll back the transaction. Same comment about consuming self as above.
    async fn rollback(&mut self) -> Result<()>;

    // Workaround for https://github.com/rust-lang/rfcs/issues/2765
    fn connection_methods(&self) -> &dyn ConnectionMethods;
}

/// Database transaction.
///
/// Begin a transaction using the `BackendConnection`
/// [`transaction`][crate::db::BackendConnection::transaction] method.
#[maybe_async_cfg::maybe(
    idents(BackendTransaction(sync = "BackendTransaction")),
    sync(self = "Transaction"),
    async(feature = "async")
)]
#[derive(Debug)]
pub struct Transaction<'c> {
    pub(super) trans: Box<dyn BackendTransaction<'c> + 'c>,
}

#[maybe_async_cfg::maybe(
    idents(
        BackendTransaction(sync = "BackendTransaction"),
        ConnectionMethods(sync = "ConnectionMethods")
    ),
    sync(keep_self),
    async(feature = "async")
)]
impl<'c> Transaction<'c> {
    // unused may occur if no backends are selected
    #[allow(unused)]
    pub(super) fn new(trans: Box<dyn BackendTransaction<'c> + 'c>) -> Self {
        Transaction { trans }
    }
    /// Commit the transaction.
    pub async fn commit(mut self) -> Result<()> {
        self.trans.commit().await
    }
    /// Roll back the transaction. Equivalent to dropping it.
    pub async fn rollback(mut self) -> Result<()> {
        self.trans.deref_mut().rollback().await
    }
    // For use with connection_method_wrapper macro.
    #[allow(clippy::unnecessary_wraps)]
    fn wrapped_connection_methods(&self) -> Result<&dyn ConnectionMethods> {
        let a: &dyn BackendTransaction<'c> = self.trans.as_ref();
        Ok(a.connection_methods())
    }
}

connection_method_wrapper!(Transaction<'_>);

#[maybe_async_cfg::maybe(
    idents(
        BackendTransaction(sync = "BackendTransaction"),
        ConnectionMethods(sync = "ConnectionMethods")
    ),
    sync(keep_self),
    async(feature = "async")
)]
#[async_trait]
impl<'c> BackendTransaction<'c> for Transaction<'c> {
    async fn commit(&mut self) -> Result<()> {
        self.trans.commit().await
    }
    async fn rollback(&mut self) -> Result<()> {
        self.trans.deref_mut().rollback().await
    }
    fn connection_methods(&self) -> &dyn ConnectionMethods {
        self
    }
}

#[maybe_async_cfg::maybe(
    idents(
        BackendTransaction(sync = "BackendTransaction"),
        ConnectionMethods(sync = "ConnectionMethods")
    ),
    keep_self,
    sync(),
    async(feature = "async")
)]
#[async_trait]
impl<'c> BackendTransaction<'c> for Box<dyn BackendTransaction<'c> + 'c> {
    async fn commit(&mut self) -> Result<()> {
        self.deref_mut().commit().await
    }
    async fn rollback(&mut self) -> Result<()> {
        self.deref_mut().rollback().await
    }
    fn connection_methods(&self) -> &dyn ConnectionMethods {
        self
    }
}

#[maybe_async_cfg::maybe(
    idents(
        BackendTransaction(sync = "BackendTransaction"),
        ConnectionMethods(sync = "ConnectionMethods")
    ),
    keep_self,
    sync(),
    async(feature = "async")
)]
#[async_trait]
impl<'bt> ConnectionMethods for Box<dyn BackendTransaction<'bt> + 'bt> {
    async fn execute(&self, sql: &str) -> Result<()> {
        self.deref().execute(sql).await
    }
    async fn query<'c>(
        &'c self,
        table: &str,
        columns: &[Column],
        expr: Option<BoolExpr>,
        limit: Option<i32>,
        offset: Option<i32>,
        sort: Option<&[Order]>,
    ) -> Result<RawQueryResult<'c>> {
        self.deref()
            .query(table, columns, expr, limit, offset, sort)
            .await
    }
    async fn insert_returning_pk(
        &self,
        table: &str,
        columns: &[Column],
        pkcol: &Column,
        values: &[SqlValRef<'_>],
    ) -> Result<SqlVal> {
        self.deref()
            .insert_returning_pk(table, columns, pkcol, values)
            .await
    }
    async fn insert_only(
        &self,
        table: &str,
        columns: &[Column],
        values: &[SqlValRef<'_>],
    ) -> Result<()> {
        self.deref().insert_only(table, columns, values).await
    }
    async fn insert_or_replace(
        &self,
        table: &str,
        columns: &[Column],
        pkcol: &Column,
        values: &[SqlValRef<'_>],
    ) -> Result<()> {
        self.deref()
            .insert_or_replace(table, columns, pkcol, values)
            .await
    }
    async fn update(
        &self,
        table: &str,
        pkcol: Column,
        pk: SqlValRef<'_>,
        columns: &[Column],
        values: &[SqlValRef<'_>],
    ) -> Result<()> {
        self.deref().update(table, pkcol, pk, columns, values).await
    }
    async fn delete_where(&self, table: &str, expr: BoolExpr) -> Result<usize> {
        self.deref().delete_where(table, expr).await
    }
    async fn has_table(&self, table: &str) -> Result<bool> {
        self.deref().has_table(table).await
    }
}

/// Database backend. A boxed implementation can be returned by name via [get_backend][crate::db::get_backend].
#[async_trait]
pub trait Backend: Send + Sync + DynClone {
    fn name(&self) -> &'static str;
    fn create_migration_sql(&self, current: &adb::ADB, ops: Vec<adb::Operation>) -> Result<String>;
    /// Establish a new sync connection. The format of the connection
    /// string is backend-dependent.
    fn connect(&self, conn_str: &str) -> Result<Connection>;
    /// Establish a new async connection. The format of the connection
    /// string is backend-dependent.
    #[cfg(feature = "async")]
    async fn connect_async(&self, conn_str: &str) -> Result<ConnectionAsync>;
}

dyn_clone::clone_trait_object!(Backend);

/// Connection specification. Contains the name of a database backend
/// and the backend-specific connection string. See [`connect`]
/// to make a [`Connection`] from a `ConnectionSpec`.
#[derive(Clone, Debug, Deserialize, Eq, PartialEq, Serialize)]
pub struct ConnectionSpec {
    pub backend_name: String,
    pub conn_str: String,
}
impl ConnectionSpec {
    pub fn new(backend_name: impl Into<String>, conn_str: impl Into<String>) -> Self {
        ConnectionSpec {
            backend_name: backend_name.into(),
            conn_str: conn_str.into(),
        }
    }
    /// Save the connection spec to the filesystem for later use.
    pub fn save(&self, path: &Path) -> Result<()> {
        let path = conn_complete_if_dir(path);
        let mut f = fs::File::create(path)?;
        let mut contents = serde_json::to_string_pretty(self)?;
        contents.push('\n');
        f.write_all(contents.as_bytes()).map_err(|e| e.into())
    }
    /// Load a previously saved connection spec
    pub fn load(path: impl AsRef<Path>) -> Result<Self> {
        let path = conn_complete_if_dir(path.as_ref());
        serde_json::from_reader(fs::File::open(path)?).map_err(|e| e.into())
    }
    pub fn get_backend(&self) -> Result<Box<dyn Backend>> {
        match get_backend(&self.backend_name) {
            Some(backend) => Ok(backend),
            None => Err(crate::Error::UnknownBackend(self.backend_name.clone())),
        }
    }
}

fn conn_complete_if_dir(path: &Path) -> Cow<Path> {
    if path.is_dir() {
        Cow::from(path.join("connection.json"))
    } else {
        Cow::from(path)
    }
}

#[async_trait]
impl Backend for Box<dyn Backend> {
    fn name(&self) -> &'static str {
        self.deref().name()
    }
    fn create_migration_sql(&self, current: &adb::ADB, ops: Vec<adb::Operation>) -> Result<String> {
        self.deref().create_migration_sql(current, ops)
    }
    fn connect(&self, conn_str: &str) -> Result<Connection> {
        self.deref().connect(conn_str)
    }
    #[cfg(feature = "async")]
    async fn connect_async(&self, conn_str: &str) -> Result<ConnectionAsync> {
        self.deref().connect_async(conn_str).await
    }
}

/// Find a backend by name.
pub fn get_backend(name: &str) -> Option<Box<dyn Backend>> {
    match name {
        #[cfg(feature = "sqlite")]
        sqlite::BACKEND_NAME => Some(Box::new(sqlite::SQLiteBackend::new())),
        #[cfg(feature = "pg")]
        pg::BACKEND_NAME => Some(Box::new(pg::PgBackend::new())),
        _ => None,
    }
}

/// Connect to a database.
///
/// For non-boxed connections, see individual [`Backend`] implementations.
pub fn connect(spec: &ConnectionSpec) -> Result<Connection> {
    get_backend(&spec.backend_name)
        .ok_or_else(|| Error::UnknownBackend(spec.backend_name.clone()))?
        .connect(&spec.conn_str)
}

/// Connect to a database async.
///
/// For non-boxed connections, see individual [`Backend`] implementations.
#[cfg(feature = "async")]
pub async fn connect_async(spec: &ConnectionSpec) -> Result<ConnectionAsync> {
    get_backend(&spec.backend_name)
        .ok_or_else(|| Error::UnknownBackend(spec.backend_name.clone()))?
        .connect_async(&spec.conn_str)
        .await
}<|MERGE_RESOLUTION|>--- conflicted
+++ resolved
@@ -30,12 +30,9 @@
 
 #[cfg(feature = "async-adapter")]
 mod adapter;
-<<<<<<< HEAD
-
+#[cfg(feature = "async-adapter")]
+pub use adapter::connect_async_via_sync;
 #[cfg(feature = "async")]
-=======
-pub use adapter::connect_async_via_sync;
->>>>>>> b325162d
 pub(crate) mod dummy;
 
 #[cfg(feature = "async")]
