--- conflicted
+++ resolved
@@ -246,14 +246,14 @@
 fn rs_conn_delete_where(conn: &rusqlite::Connection, table: &str, expr: BoolExpr) -> Result<usize> {
     let mut sql = String::new();
     let mut values: Vec<SqlVal> = Vec::new();
-    write!(&mut sql, "DELETE FROM {} WHERE ", table).unwrap();
+    write!(&mut sql, "DELETE FROM {table} WHERE ").unwrap();
     sql_for_expr(
         query::Expr::Condition(Box::new(expr)),
         &mut values,
         &mut SQLitePlaceholderSource::new(),
         &mut sql,
     );
-    let cnt = conn.execute(&sql, rusqlite::params_from_iter(values))?;
+    let cnt = self.execute(&sql, rusqlite::params_from_iter(values))?;
     Ok(cnt)
 }
 fn rs_conn_has_table(conn: &rusqlite::Connection, table: &str) -> Result<bool> {
@@ -319,21 +319,7 @@
         rs_conn_update(self.lock()?.deref(), table, pkcol, pk, columns, values)
     }
     fn delete_where(&self, table: &str, expr: BoolExpr) -> Result<usize> {
-<<<<<<< HEAD
         rs_conn_delete_where(self.lock()?.deref(), table, expr)
-=======
-        let mut sql = String::new();
-        let mut values: Vec<SqlVal> = Vec::new();
-        write!(&mut sql, "DELETE FROM {table} WHERE ").unwrap();
-        sql_for_expr(
-            query::Expr::Condition(Box::new(expr)),
-            &mut values,
-            &mut SQLitePlaceholderSource::new(),
-            &mut sql,
-        );
-        let cnt = self.execute(&sql, rusqlite::params_from_iter(values))?;
-        Ok(cnt)
->>>>>>> 490c907d
     }
     fn has_table(&self, table: &str) -> Result<bool> {
         rs_conn_has_table(&self.lock()?.deref(), table)
