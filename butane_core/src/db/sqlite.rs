//! SQLite database backend
use std::borrow::Cow;
use std::fmt::{Debug, Write};
use std::ops::Deref;
use std::path::Path;
use std::pin::Pin;
#[cfg(feature = "log")]
use std::sync::Once;

use async_trait::async_trait;
#[cfg(feature = "datetime")]
use chrono::naive::{NaiveDateTime, NaiveDate};
use fallible_streaming_iterator::FallibleStreamingIterator;
use pin_project::pin_project;

#[cfg(feature = "async")]
use super::ConnectionAsync;
use super::{helper, Backend, BackendRow, Column, RawQueryResult};
use super::{BackendConnection, BackendTransaction, Connection, ConnectionMethods, Transaction};
use crate::db::connmethods::BackendRows;
use crate::migrations::adb::ARef;
use crate::migrations::adb::{AColumn, ATable, Operation, TypeIdentifier, ADB};
use crate::query::{BoolExpr, Order};
use crate::{debug, query, Error, Result, SqlType, SqlVal, SqlValRef};

#[cfg(feature = "datetime")]
const SQLITE_DT_FORMAT: &str = "%Y-%m-%d %H:%M:%S%.f";

<<<<<<< HEAD
#[cfg(feature = "datetime")]
const SQLITE_DATE_FORMAT: &str = "%Y-%m-%d";
=======
/// The minimum SQLite version required by this backend.
pub const SQLITE_MIN_VERSION: i32 = 3035000;
>>>>>>> 49307b56

/// The name of the sqlite backend.
pub const BACKEND_NAME: &str = "sqlite";
/// The internal row creation order field name.
pub const ROW_ID_COLUMN_NAME: &str = "rowid";

#[cfg(feature = "log")]
fn log_callback(error_code: std::ffi::c_int, message: &str) {
    match error_code {
        rusqlite::ffi::SQLITE_NOTICE => {
            #[cfg(feature = "debug")]
            log::trace!("{}", message)
        }
        rusqlite::ffi::SQLITE_OK
        | rusqlite::ffi::SQLITE_DONE
        | rusqlite::ffi::SQLITE_NOTICE_RECOVER_WAL
        | rusqlite::ffi::SQLITE_NOTICE_RECOVER_ROLLBACK => log::info!("{}", message),
        rusqlite::ffi::SQLITE_WARNING | rusqlite::ffi::SQLITE_WARNING_AUTOINDEX => {
            log::warn!("{}", message)
        }
        _ => log::error!("{error_code} {}", message),
    }
}

/// SQLite [`Backend`] implementation.
#[derive(Debug, Default, Clone)]
pub struct SQLiteBackend;
impl SQLiteBackend {
    pub fn new() -> SQLiteBackend {
        SQLiteBackend {}
    }
}
impl SQLiteBackend {
    fn connect(&self, path: &str) -> Result<SQLiteConnection> {
        let connection = SQLiteConnection::open(Path::new(path))?;
        connection.execute("PRAGMA foreign_keys = ON")?;
        Ok(connection)
    }
}

#[async_trait]
impl Backend for SQLiteBackend {
    fn name(&self) -> &'static str {
        BACKEND_NAME
    }

    fn row_id_column(&self) -> Option<&'static str> {
        Some(ROW_ID_COLUMN_NAME)
    }

    fn create_migration_sql(&self, current: &ADB, ops: Vec<Operation>) -> Result<String> {
        let mut current: ADB = (*current).clone();
        let mut lines = ops
            .into_iter()
            .map(|o| {
                let sql = sql_for_op(&mut current, &o);
                current.transform_with(o);
                sql
            })
            .collect::<Result<Vec<String>>>()?;
        lines.retain(|s| !s.is_empty());
        Ok(lines.join("\n"))
    }

    fn connect(&self, path: &str) -> Result<Connection> {
        Ok(Connection {
            conn: Box::new(self.connect(path)?),
        })
    }

    #[cfg(feature = "async-adapter")]
    async fn connect_async(&self, path: &str) -> Result<ConnectionAsync> {
        super::adapter::connect_async_via_sync(self, path).await
    }

    #[cfg(all(feature = "async", not(feature = "async-adapter")))]
    async fn connect_async(&self, _path: &str) -> Result<ConnectionAsync> {
        Err(Error::NoAsyncAdapter("sqlite"))
    }
}

/// SQLite database connection.
#[derive(Debug)]
pub struct SQLiteConnection {
    conn: rusqlite::Connection,
}
impl SQLiteConnection {
    fn open(path: impl AsRef<Path>) -> Result<Self> {
        if rusqlite::version_number() < SQLITE_MIN_VERSION {
            return Err(Error::IncompatibleSQLite(
                rusqlite::version(),
                SQLITE_MIN_VERSION,
            ));
        }
        #[cfg(feature = "log")]
        static INIT_SQLITE_LOGGING: Once = Once::new();

        #[cfg(feature = "log")]
        INIT_SQLITE_LOGGING.call_once(|| {
            _ = unsafe { rusqlite::trace::config_log(Some(log_callback)) };
        });

        rusqlite::Connection::open(path)
            .map(|conn| SQLiteConnection { conn })
            .map_err(|e| e.into())
    }

    // For use with connection_method_wrapper macro
    #[allow(clippy::unnecessary_wraps)]
    fn wrapped_connection_methods(&self) -> Result<&rusqlite::Connection> {
        Ok(&self.conn)
    }
}

impl ConnectionMethods for SQLiteConnection {
    fn execute(&self, sql: &str) -> Result<()> {
        ConnectionMethods::execute(self.wrapped_connection_methods()?, sql)
    }
    fn query<'a, 'c>(
        &'c self,
        table: &str,
        columns: &[Column],
        expr: Option<BoolExpr>,
        limit: Option<i32>,
        offset: Option<i32>,
        sort: Option<&[crate::query::Order]>,
    ) -> Result<RawQueryResult<'c>> {
        self.wrapped_connection_methods()?
            .query(table, columns, expr, limit, offset, sort)
    }
    fn insert_returning_pk(
        &self,
        table: &str,
        columns: &[Column],
        pkcol: &Column,
        values: &[SqlValRef<'_>],
    ) -> Result<SqlVal> {
        self.wrapped_connection_methods()?
            .insert_returning_pk(table, columns, pkcol, values)
    }
    fn insert_only(&self, table: &str, columns: &[Column], values: &[SqlValRef<'_>]) -> Result<()> {
        self.wrapped_connection_methods()?
            .insert_only(table, columns, values)
    }
    fn insert_or_replace(
        &self,
        table: &str,
        columns: &[Column],
        pkcol: &Column,
        values: &[SqlValRef<'_>],
    ) -> Result<()> {
        self.wrapped_connection_methods()?
            .insert_or_replace(table, columns, pkcol, values)
    }
    fn update(
        &self,
        table: &str,
        pkcol: Column,
        pk: SqlValRef<'_>,
        columns: &[Column],
        values: &[SqlValRef<'_>],
    ) -> Result<()> {
        self.wrapped_connection_methods()?
            .update(table, pkcol, pk, columns, values)
    }
    fn delete(&self, table: &str, pkcol: &'static str, pk: SqlVal) -> Result<()> {
        self.wrapped_connection_methods()?.delete(table, pkcol, pk)
    }
    fn delete_where(&self, table: &str, expr: BoolExpr) -> Result<usize> {
        self.wrapped_connection_methods()?.delete_where(table, expr)
    }
    fn has_table(&self, table: &str) -> Result<bool> {
        self.wrapped_connection_methods()?.has_table(table)
    }
}

impl BackendConnection for SQLiteConnection {
    fn transaction(&mut self) -> Result<Transaction<'_>> {
        let trans: rusqlite::Transaction<'_> = self.conn.transaction()?;
        let trans = Box::new(SqliteTransaction::new(trans));
        Ok(Transaction::new(trans))
    }
    fn backend(&self) -> Box<dyn Backend> {
        Box::new(SQLiteBackend {})
    }
    fn backend_name(&self) -> &'static str {
        BACKEND_NAME
    }
    fn is_closed(&self) -> bool {
        false
    }
}

impl ConnectionMethods for rusqlite::Connection {
    fn execute(&self, sql: &str) -> Result<()> {
        if cfg!(feature = "log") {
            debug!("execute sql {sql}");
        }
        self.execute_batch(sql.as_ref())?;
        Ok(())
    }

    fn query<'c>(
        &'c self,
        table: &str,
        columns: &[Column],
        expr: Option<BoolExpr>,
        limit: Option<i32>,
        offset: Option<i32>,
        order: Option<&[Order]>,
    ) -> Result<RawQueryResult<'c>> {
        let mut sqlquery = String::new();
        helper::sql_select(columns, table, &mut sqlquery);
        let mut values: Vec<SqlVal> = Vec::new();
        if let Some(expr) = expr {
            sqlquery.write_str(" WHERE ").unwrap();
            sql_for_expr(
                query::Expr::Condition(Box::new(expr)),
                &mut values,
                &mut SQLitePlaceholderSource::new(),
                &mut sqlquery,
            );
        }

        if let Some(order) = order {
            helper::sql_order(order, &mut sqlquery)
        }

        if let Some(limit) = limit {
            helper::sql_limit(limit, &mut sqlquery)
        }

        if let Some(offset) = offset {
            if limit.is_none() {
                // Sqlite only supports offset in conjunction with
                // limit, so add a max limit if we don't have one
                // already.
                helper::sql_limit(i32::MAX, &mut sqlquery)
            }
            helper::sql_offset(offset, &mut sqlquery)
        }

        debug!("query sql {sqlquery}");
        #[cfg(feature = "debug")]
        debug!("values {values:?}");

        let stmt = self.prepare(&sqlquery)?;
        let adapter = QueryAdapter::new(stmt, rusqlite::params_from_iter(values))?;
        Ok(Box::new(adapter))
    }
    fn insert_returning_pk(
        &self,
        table: &str,
        columns: &[Column],
        pkcol: &Column,
        values: &[SqlValRef<'_>],
    ) -> Result<SqlVal> {
        let mut sql = String::new();
        helper::sql_insert_with_placeholders(
            table,
            columns,
            &mut SQLitePlaceholderSource::new(),
            &mut sql,
        );
        if cfg!(feature = "log") {
            debug!("insert sql {sql}");
            #[cfg(feature = "debug")]
            debug!("values {values:?}");
        }
        self.execute(&sql, rusqlite::params_from_iter(values))?;
        let pk: SqlVal = self.query_row_and_then(
            &format!(
                "SELECT {} FROM {} WHERE ROWID = last_insert_rowid()",
                helper::quote_reserved_word(pkcol.name()),
                helper::quote_reserved_word(table),
            ),
            [],
            |row| sql_val_from_rusqlite(row.get_ref_unwrap(0), pkcol),
        )?;
        Ok(pk)
    }
    fn insert_only(&self, table: &str, columns: &[Column], values: &[SqlValRef<'_>]) -> Result<()> {
        let mut sql = String::new();
        helper::sql_insert_with_placeholders(
            table,
            columns,
            &mut SQLitePlaceholderSource::new(),
            &mut sql,
        );
        if cfg!(feature = "log") {
            debug!("insert sql {sql}");
            #[cfg(feature = "debug")]
            debug!("values {values:?}");
        }
        self.execute(&sql, rusqlite::params_from_iter(values))?;
        Ok(())
    }
    fn insert_or_replace(
        &self,
        table: &str,
        columns: &[Column],
        pkcol: &Column,
        values: &[SqlValRef],
    ) -> Result<()> {
        let mut sql = String::new();
        sql_insert_or_update(table, columns, pkcol, &mut sql);
        self.execute(&sql, rusqlite::params_from_iter(values))?;
        Ok(())
    }
    fn update(
        &self,
        table: &str,
        pkcol: Column,
        pk: SqlValRef,
        columns: &[Column],
        values: &[SqlValRef<'_>],
    ) -> Result<()> {
        let mut sql = String::new();
        helper::sql_update_with_placeholders(
            table,
            pkcol,
            columns,
            &mut SQLitePlaceholderSource::new(),
            &mut sql,
        );
        let placeholder_values = [values, &[pk]].concat();
        if cfg!(feature = "log") {
            debug!("update sql {sql}");
            #[cfg(feature = "debug")]
            debug!("placeholders {placeholder_values:?}");
        }
        self.execute(&sql, rusqlite::params_from_iter(placeholder_values))?;
        Ok(())
    }
    fn delete_where(&self, table: &str, expr: BoolExpr) -> Result<usize> {
        let mut sql = String::new();
        let mut values: Vec<SqlVal> = Vec::new();
        write!(
            &mut sql,
            "DELETE FROM {} WHERE ",
            helper::quote_reserved_word(table)
        )
        .unwrap();
        sql_for_expr(
            query::Expr::Condition(Box::new(expr)),
            &mut values,
            &mut SQLitePlaceholderSource::new(),
            &mut sql,
        );
        if cfg!(feature = "log") {
            debug!("delete where sql {sql}");
            #[cfg(feature = "debug")]
            debug!("placeholders {values:?}");
        }
        let cnt = self.execute(&sql, rusqlite::params_from_iter(values))?;
        Ok(cnt)
    }
    fn has_table(&self, table: &str) -> Result<bool> {
        let mut stmt =
            self.prepare("SELECT name FROM sqlite_master WHERE type='table' AND name=?;")?;
        let mut rows = stmt.query([table])?;
        Ok(rows.next()?.is_some())
    }
}

#[derive(Debug)]
struct SqliteTransaction<'c> {
    trans: Option<rusqlite::Transaction<'c>>,
}
impl<'c> SqliteTransaction<'c> {
    fn new(trans: rusqlite::Transaction<'c>) -> Self {
        SqliteTransaction { trans: Some(trans) }
    }
    fn get(&self) -> Result<&rusqlite::Transaction<'c>> {
        match &self.trans {
            None => Err(Self::already_consumed()),
            Some(trans) => Ok(trans),
        }
    }
    fn wrapped_connection_methods(&self) -> Result<&rusqlite::Connection> {
        Ok(self.get()?.deref())
    }
    fn already_consumed() -> Error {
        Error::Internal("transaction has already been consumed".to_string())
    }
}
impl ConnectionMethods for SqliteTransaction<'_> {
    fn execute(&self, sql: &str) -> Result<()> {
        ConnectionMethods::execute(self.wrapped_connection_methods()?, sql)
    }
    fn query<'c>(
        &'c self,
        table: &str,
        columns: &[Column],
        expr: Option<BoolExpr>,
        limit: Option<i32>,
        offset: Option<i32>,
        sort: Option<&[crate::query::Order]>,
    ) -> Result<RawQueryResult<'c>> {
        self.wrapped_connection_methods()?
            .query(table, columns, expr, limit, offset, sort)
    }
    fn insert_returning_pk(
        &self,
        table: &str,
        columns: &[Column],
        pkcol: &Column,
        values: &[SqlValRef<'_>],
    ) -> Result<SqlVal> {
        self.wrapped_connection_methods()?
            .insert_returning_pk(table, columns, pkcol, values)
    }
    fn insert_only(&self, table: &str, columns: &[Column], values: &[SqlValRef<'_>]) -> Result<()> {
        self.wrapped_connection_methods()?
            .insert_only(table, columns, values)
    }
    fn insert_or_replace(
        &self,
        table: &str,
        columns: &[Column],
        pkcol: &Column,
        values: &[SqlValRef<'_>],
    ) -> Result<()> {
        self.wrapped_connection_methods()?
            .insert_or_replace(table, columns, pkcol, values)
    }
    fn update(
        &self,
        table: &str,
        pkcol: Column,
        pk: SqlValRef<'_>,
        columns: &[Column],
        values: &[SqlValRef<'_>],
    ) -> Result<()> {
        self.wrapped_connection_methods()?
            .update(table, pkcol, pk, columns, values)
    }
    fn delete(&self, table: &str, pkcol: &'static str, pk: SqlVal) -> Result<()> {
        self.wrapped_connection_methods()?.delete(table, pkcol, pk)
    }
    fn delete_where(&self, table: &str, expr: BoolExpr) -> Result<usize> {
        self.wrapped_connection_methods()?.delete_where(table, expr)
    }
    fn has_table(&self, table: &str) -> Result<bool> {
        self.wrapped_connection_methods()?.has_table(table)
    }
}

impl<'c> BackendTransaction<'c> for SqliteTransaction<'c> {
    fn commit(&mut self) -> Result<()> {
        match self.trans.take() {
            None => Err(Self::already_consumed()),
            Some(trans) => Ok(trans.commit()?),
        }
    }
    fn rollback(&mut self) -> Result<()> {
        match self.trans.take() {
            None => Err(Self::already_consumed()),
            Some(trans) => Ok(trans.rollback()?),
        }
    }
    // Workaround for https://github.com/rust-lang/rfcs/issues/2765
    fn connection_methods(&self) -> &dyn ConnectionMethods {
        self
    }
}

impl rusqlite::ToSql for SqlVal {
    fn to_sql(&self) -> rusqlite::Result<rusqlite::types::ToSqlOutput<'_>> {
        Ok(sqlvalref_to_sqlite(&self.as_ref()))
    }
}

impl<'a> rusqlite::ToSql for SqlValRef<'a> {
    fn to_sql<'b>(&'b self) -> rusqlite::Result<rusqlite::types::ToSqlOutput<'a>> {
        Ok(sqlvalref_to_sqlite(self))
    }
}

fn sqlvalref_to_sqlite<'a>(valref: &SqlValRef<'a>) -> rusqlite::types::ToSqlOutput<'a> {
    use rusqlite::types::{ToSqlOutput::Borrowed, ToSqlOutput::Owned, Value, ValueRef};
    use SqlValRef::*;
    match valref {
        Bool(b) => Owned(Value::Integer(*b as i64)),
        Int(i) => Owned(Value::Integer(*i as i64)),
        BigInt(i) => Owned(Value::Integer(*i)),
        Real(r) => Owned(Value::Real(*r)),
        Text(t) => Borrowed(ValueRef::Text(t.as_bytes())),
        Blob(b) => Borrowed(ValueRef::Blob(b)),
        #[cfg(feature = "json")]
        Json(v) => serde_json::to_string(v)
            .map(rusqlite::types::ToSqlOutput::from)
            .unwrap(),
        #[cfg(feature = "datetime")]
        Date(date) => {
            let f = date.format(SQLITE_DATE_FORMAT);
            Owned(Value::Text(f.to_string()))
        }
        #[cfg(feature = "datetime")]
        Timestamp(dt) => {
            let f = dt.format(SQLITE_DT_FORMAT);
            Owned(Value::Text(f.to_string()))
        }
        Null => Owned(Value::Null),
        Custom(_) => panic!("Custom types not supported in sqlite"),
    }
}

#[pin_project]
// Debug can not be derived because rusqlite::Rows doesn't implement it.
struct QueryAdapterInner<'a> {
    stmt: rusqlite::Statement<'a>,
    // will always be Some when the constructor has finished. We use an option only to get the
    // stmt in place before we can reference it.
    rows: Option<rusqlite::Rows<'a>>,
}

impl<'a> QueryAdapterInner<'a> {
    fn new(stmt: rusqlite::Statement<'a>, params: impl rusqlite::Params) -> Result<Pin<Box<Self>>> {
        let mut q = Box::pin(QueryAdapterInner { stmt, rows: None });
        unsafe {
            //Soundness: we pin a QueryAdapterInner value containing
            //  both the stmt and the rows referencing the statement
            //  together. It is not possible to drop/move the stmt without
            //  bringing the referencing rows along with it.
            let q_ref = Pin::get_unchecked_mut(Pin::as_mut(&mut q));
            let stmt_ref: *mut rusqlite::Statement<'a> = &mut q_ref.stmt;
            q_ref.rows = Some((*stmt_ref).query(params)?)
        }
        Ok(q)
    }

    fn next<'b>(self: Pin<&'b mut Self>) -> Result<Option<&'b rusqlite::Row<'b>>> {
        let this = self.project();
        let rows: &mut rusqlite::Rows<'a> = this.rows.as_mut().unwrap();
        Ok(rows.next()?)
    }

    fn current(self: Pin<&Self>) -> Option<&rusqlite::Row> {
        let this = self.project_ref();
        this.rows.as_ref().unwrap().get()
    }
}

// Debug can not be derived because QueryAdapterInner above doesn't implement it.
struct QueryAdapter<'a> {
    inner: Pin<Box<QueryAdapterInner<'a>>>,
}
impl<'a> QueryAdapter<'a> {
    fn new(stmt: rusqlite::Statement<'a>, params: impl rusqlite::Params) -> Result<Self> {
        Ok(QueryAdapter {
            inner: QueryAdapterInner::new(stmt, params)?,
        })
    }
}

impl BackendRows for QueryAdapter<'_> {
    fn next<'b>(&'b mut self) -> Result<Option<&'b (dyn BackendRow + 'b)>> {
        Ok(self
            .inner
            .as_mut()
            .next()?
            .map(|row| row as &dyn BackendRow))
    }
    fn current<'b>(&'b self) -> Option<&'b (dyn BackendRow + 'b)> {
        self.inner
            .as_ref()
            .current()
            .map(|row| row as &dyn BackendRow)
    }
}

impl BackendRow for rusqlite::Row<'_> {
    fn get(&self, idx: usize, ty: SqlType) -> Result<SqlValRef> {
        sql_valref_from_rusqlite(self.get_ref(idx)?, &ty)
    }
    fn len(&self) -> usize {
        self.as_ref().column_count()
    }
}

fn sql_for_expr<W>(
    expr: query::Expr,
    values: &mut Vec<SqlVal>,
    pls: &mut SQLitePlaceholderSource,
    w: &mut W,
) where
    W: Write,
{
    helper::sql_for_expr(expr, sql_for_expr, values, pls, w)
}

fn sql_val_from_rusqlite(val: rusqlite::types::ValueRef, col: &Column) -> Result<SqlVal> {
    sql_valref_from_rusqlite(val, col.ty()).map(|v| v.into())
}

fn sql_valref_from_rusqlite<'a>(
    val: rusqlite::types::ValueRef<'a>,
    ty: &SqlType,
) -> Result<SqlValRef<'a>> {
    if matches!(val, rusqlite::types::ValueRef::Null) {
        return Ok(SqlValRef::Null);
    }
    Ok(match ty {
        SqlType::Bool => SqlValRef::Bool(val.as_i64()? != 0),
        SqlType::Int => SqlValRef::Int(val.as_i64()? as i32),
        SqlType::BigInt => SqlValRef::BigInt(val.as_i64()?),
        SqlType::Real => SqlValRef::Real(val.as_f64()?),
        SqlType::Text => SqlValRef::Text(val.as_str()?),
        #[cfg(feature = "json")]
        SqlType::Json => SqlValRef::Json(serde_json::from_str(val.as_str()?)?),
        #[cfg(feature = "datetime")]
        SqlType::Date => SqlValRef::Date(NaiveDate::parse_from_str(
            val.as_str()?,
            SQLITE_DATE_FORMAT,
        )?),
        #[cfg(feature = "datetime")]
        SqlType::Timestamp => SqlValRef::Timestamp(NaiveDateTime::parse_from_str(
            val.as_str()?,
            SQLITE_DT_FORMAT,
        )?),
        SqlType::Blob => SqlValRef::Blob(val.as_blob()?),
        SqlType::Custom(v) => return Err(Error::IncompatibleCustomT(v.clone(), BACKEND_NAME)),
    })
}

fn sql_for_op(current: &mut ADB, op: &Operation) -> Result<String> {
    match op {
        Operation::AddTable(table) => Ok(create_table(table, false)),
        Operation::AddTableConstraints(_table) => Ok("".to_owned()),
        Operation::AddTableIfNotExists(table) => Ok(create_table(table, true)),
        Operation::RemoveTable(name) => Ok(drop_table(name)),
        Operation::RemoveTableConstraints(_table) => Ok("".to_owned()),
        Operation::AddColumn(tbl, col) => add_column(tbl, col),
        Operation::RemoveColumn(tbl, name) => remove_column(current, tbl, name),
        Operation::ChangeColumn(tbl, old, new) => Ok(change_column(current, tbl, old, Some(new))),
    }
}

fn create_table(table: &ATable, allow_exists: bool) -> String {
    let coldefs = table
        .columns
        .iter()
        .map(define_column)
        .collect::<Vec<String>>()
        .join(",\n");
    let modifier = if allow_exists { "IF NOT EXISTS " } else { "" };
    let mut constraints = create_table_constraints(table);
    if !constraints.is_empty() {
        constraints = ",\n".to_owned() + &constraints;
    }
    format!(
        "CREATE TABLE {}{} (\n{}{}\n) STRICT;",
        modifier,
        helper::quote_reserved_word(&table.name),
        coldefs,
        constraints
    )
}

fn create_table_constraints(table: &ATable) -> String {
    table
        .columns
        .iter()
        .filter(|column| column.reference().is_some())
        .map(define_constraint)
        .collect::<Vec<String>>()
        .join("\n")
}

fn define_column(col: &AColumn) -> String {
    let mut constraints: Vec<String> = Vec::new();
    if !col.nullable() {
        constraints.push("NOT NULL".to_string());
    }
    if col.is_pk() {
        constraints.push("PRIMARY KEY".to_string());
    }
    if col.is_auto() && !col.is_pk() {
        // integer primary key is automatically an alias for ROWID,
        // and we only allow auto on integer types
        constraints.push("AUTOINCREMENT".to_string());
    }
    if col.unique() {
        constraints.push("UNIQUE".to_string());
    }
    if constraints.is_empty() {
        format!(
            "{} {}",
            helper::quote_reserved_word(col.name()),
            col_sqltype(col),
        )
    } else {
        format!(
            "{} {} {}",
            helper::quote_reserved_word(col.name()),
            col_sqltype(col),
            constraints.join(" ")
        )
    }
}

fn define_constraint(column: &AColumn) -> String {
    let reference = column
        .reference()
        .as_ref()
        .expect("must have a references value");
    match reference {
        ARef::Literal(literal) => {
            format!(
                "FOREIGN KEY ({}) REFERENCES {}({})",
                helper::quote_reserved_word(column.name()),
                helper::quote_reserved_word(literal.table_name()),
                helper::quote_reserved_word(literal.column_name()),
            )
        }
        _ => panic!(),
    }
}

fn col_sqltype(col: &AColumn) -> Cow<str> {
    match col.typeid() {
        Ok(TypeIdentifier::Ty(ty)) => Cow::Borrowed(sqltype(&ty)),
        Ok(TypeIdentifier::Name(name)) => Cow::Owned(name),
        // sqlite doesn't actually require that the column type be
        // specified
        Err(_) => Cow::Borrowed(""),
    }
}

fn sqltype(ty: &SqlType) -> &'static str {
    match ty {
        SqlType::Bool => "INTEGER",
        SqlType::Int => "INTEGER",
        SqlType::BigInt => "INTEGER",
        SqlType::Real => "REAL",
        SqlType::Text => "TEXT",
        SqlType::Blob => "BLOB",
        #[cfg(feature = "json")]
        SqlType::Json => "TEXT",
        #[cfg(feature = "datetime")]
        SqlType::Date => "TEXT",
        #[cfg(feature = "datetime")]
        SqlType::Timestamp => "TEXT",
        SqlType::Custom(_) => panic!("Custom types not supported by sqlite backend"),
    }
}

fn drop_table(name: &str) -> String {
    format!("DROP TABLE {};", helper::quote_reserved_word(name))
}

fn add_column(tbl_name: &str, col: &AColumn) -> Result<String> {
    let default: SqlVal = helper::column_default(col)?;
    Ok(format!(
        "ALTER TABLE {} ADD COLUMN {} DEFAULT {};",
        helper::quote_reserved_word(tbl_name),
        define_column(col),
        helper::sql_literal_value(&default)?
    ))
}

fn remove_column(current: &mut ADB, tbl_name: &str, name: &str) -> Result<String> {
    let current_clone = current.clone();
    let table = current_clone
        .get_table(tbl_name)
        .ok_or_else(|| Error::TableNotFound(tbl_name.to_string()))?;
    let col = table
        .column(name)
        .ok_or_else(|| Error::ColumnNotFound(tbl_name.to_string(), name.to_string()))?;
    // "ALTER TABLE b DROP COLUMN fkey;" fails due to sqlite not being
    // able to remove the attached constraint.
    if col.reference().is_some() {
        Ok(change_column(current, tbl_name, col, None))
    } else {
        Ok(format!(
            "ALTER TABLE {} DROP COLUMN {};",
            helper::quote_reserved_word(tbl_name),
            helper::quote_reserved_word(name),
        ))
    }
}

fn copy_table(old: &ATable, new: &ATable) -> String {
    let column_names = new
        .columns
        .iter()
        .map(|col| helper::quote_reserved_word(col.name()))
        .collect::<Vec<Cow<str>>>()
        .join(", ");
    format!(
        "INSERT INTO {} SELECT {} FROM {};",
        helper::quote_reserved_word(&new.name),
        column_names,
        helper::quote_reserved_word(&old.name)
    )
}

fn tmp_table_name(name: &str) -> String {
    format!("{name}__butane_tmp")
}

fn change_column(
    current: &mut ADB,
    tbl_name: &str,
    old: &AColumn,
    new: Option<&AColumn>,
) -> String {
    let table = current.get_table(tbl_name);
    if table.is_none() {
        crate::warn!(
            "Cannot alter column {} from table {} that does not exist",
            &old.name(),
            tbl_name
        );
        return "".to_string();
    }
    let old_table = table.unwrap();
    let mut new_table = old_table.clone();
    new_table.name = tmp_table_name(&new_table.name);
    match new {
        Some(col) => new_table.replace_column(col.clone()),
        None => new_table.remove_column(old.name()),
    }
    let stmts: [&str; 4] = [
        &create_table(&new_table, false),
        &copy_table(old_table, &new_table),
        &drop_table(&old_table.name),
        &format!(
            "ALTER TABLE {} RENAME TO {};",
            helper::quote_reserved_word(&new_table.name),
            helper::quote_reserved_word(tbl_name)
        ),
    ];
    let result = stmts.join("\n");
    new_table.name.clone_from(&old_table.name);
    current.replace_table(new_table);
    result
}

pub fn sql_insert_or_update(table: &str, columns: &[Column], pkcol: &Column, w: &mut impl Write) {
    write!(w, "INSERT ").unwrap();
    write!(w, "INTO {} (", helper::quote_reserved_word(table)).unwrap();
    helper::list_columns(columns, w);
    write!(w, ") VALUES (").unwrap();
    columns.iter().fold("", |sep, _| {
        write!(w, "{sep}?").unwrap();
        ", "
    });
    write!(w, ")").unwrap();
    write!(w, " ON CONFLICT ({}) DO ", pkcol.name()).unwrap();
    if columns.len() > 1 {
        write!(w, "UPDATE SET (").unwrap();
        helper::list_columns(columns, w);
        write!(w, ") = (").unwrap();
        columns.iter().fold("", |sep, c| {
            write!(
                w,
                "{}excluded.{}",
                sep,
                helper::quote_reserved_word(c.name())
            )
            .unwrap();
            ", "
        });
        write!(w, ")").unwrap();
    } else {
        // If the pk is the only column and it already exists, then there's nothing to update.
        write!(w, "NOTHING").unwrap();
    }
}

#[derive(Debug)]
struct SQLitePlaceholderSource;
impl SQLitePlaceholderSource {
    fn new() -> Self {
        SQLitePlaceholderSource {}
    }
}
impl helper::PlaceholderSource for SQLitePlaceholderSource {
    fn next_placeholder(&mut self) -> Cow<str> {
        // sqlite placeholder is always a question mark.
        Cow::Borrowed("?")
    }
}<|MERGE_RESOLUTION|>--- conflicted
+++ resolved
@@ -26,13 +26,11 @@
 #[cfg(feature = "datetime")]
 const SQLITE_DT_FORMAT: &str = "%Y-%m-%d %H:%M:%S%.f";
 
-<<<<<<< HEAD
 #[cfg(feature = "datetime")]
 const SQLITE_DATE_FORMAT: &str = "%Y-%m-%d";
-=======
+
 /// The minimum SQLite version required by this backend.
 pub const SQLITE_MIN_VERSION: i32 = 3035000;
->>>>>>> 49307b56
 
 /// The name of the sqlite backend.
 pub const BACKEND_NAME: &str = "sqlite";
