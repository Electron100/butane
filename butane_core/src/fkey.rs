--- conflicted
+++ resolved
@@ -1,11 +1,8 @@
 //! Implementation of foreign key relationships between models.
 #![deny(missing_docs)]
 use std::borrow::Cow;
-<<<<<<< HEAD
-use std::fmt::{Debug, Formatter};
+use std::fmt::Debug;
 use tokio::sync::OnceCell;
-=======
->>>>>>> ccf16bb1
 
 #[cfg(feature = "fake")]
 use fake::{Dummy, Faker};
