--- conflicted
+++ resolved
@@ -1,19 +1,12 @@
 //! Library providing functionality used by butane macros and tools.
-
+#![deny(missing_docs)]
 #![allow(clippy::iter_nth_zero)]
 #![allow(clippy::upper_case_acronyms)] //grandfathered, not going to break API to rename
-<<<<<<< HEAD
 use async_trait::async_trait;
 use serde::{Deserialize, Serialize};
 use std::borrow::Borrow;
-=======
-#![deny(missing_docs)]
-
->>>>>>> 22573467
 use std::cmp::{Eq, PartialEq};
-use std::default::Default;
-
-use serde::{Deserialize, Serialize};
+
 use thiserror::Error as ThisError;
 
 pub mod codegen;
@@ -28,19 +21,8 @@
 #[cfg(feature = "uuid")]
 pub mod uuid;
 
-<<<<<<< HEAD
-#[cfg(feature = "fake")]
-use fake::{Dummy, Faker};
-
-use db::{BackendRow, Column, ConnectionMethods};
-mod sync {
-    pub use crate::db::sync::ConnectionMethods;
-}
-
-=======
 mod autopk;
 pub use autopk::AutoPk;
->>>>>>> 22573467
 use custom::SqlTypeCustom;
 use db::{BackendRow, Column, ConnectionMethods};
 pub use query::Query;
@@ -94,15 +76,8 @@
     /// Get the primary key
     fn pk(&self) -> &Self::PKType;
     /// Find this object in the database based on primary key.
-<<<<<<< HEAD
-    async fn get(
-        conn: &impl ConnectionMethods,
-        id: impl Borrow<Self::PKType> + Send + Sync,
-    ) -> Result<Self>
-=======
     /// Returns `Error::NoSuchObject` if the primary key does not exist.
-    fn get(conn: &impl ConnectionMethods, id: impl ToSql) -> Result<Self>
->>>>>>> 22573467
+    async fn get(conn: &impl ConnectionMethods, id: impl ToSql) -> Result<Self>
     where
         Self: Sized,
         Self::PKType: Sync,
@@ -111,21 +86,14 @@
     }
     /// Find this object in the database based on primary key.
     /// Returns `None` if the primary key does not exist.
-<<<<<<< HEAD
-    async fn try_get(
-        conn: &impl ConnectionMethods,
-        id: impl Borrow<Self::PKType> + Send + Sync,
-    ) -> Result<Option<Self>>
-=======
-    fn try_get(conn: &impl ConnectionMethods, id: impl ToSql) -> Result<Option<Self>>
->>>>>>> 22573467
+    async fn try_get(conn: &impl ConnectionMethods, id: impl ToSql) -> Result<Option<Self>>
     where
         Self: Sized,
     {
         Ok(<Self as DataResult>::query()
             .filter(query::BoolExpr::Eq(
                 Self::PKCOL,
-                query::Expr::Val(id.to_sql()),
+                query::Expr::Val(id.borrow().to_sql()),
             ))
             .limit(1)
             .load(conn)
@@ -137,20 +105,16 @@
     /// Save the object to the database.
     async fn save(&mut self, conn: &impl ConnectionMethods) -> Result<()>;
     /// Delete the object from the database.
-<<<<<<< HEAD
-    async fn delete(&self, conn: &impl ConnectionMethods) -> Result<()>;
-
-    /// Test if this object has been saved to the database at least once
-    fn is_saved(&self) -> Result<bool>;
-}
-
+    async fn delete(&self, conn: &impl ConnectionMethods) -> Result<()> {
+        conn.delete(Self::TABLE, Self::PKCOL, self.pk().to_sql())
+            .await
+    }
+}
+
+/// ASYNC TODO is this still necessary
 pub trait ModelTyped {
+    /// ASYNC TODO
     type Model: DataObject;
-=======
-    fn delete(&self, conn: &impl ConnectionMethods) -> Result<()> {
-        conn.delete(Self::TABLE, Self::PKCOL, self.pk().to_sql())
-    }
->>>>>>> 22573467
 }
 
 /// Butane errors.
