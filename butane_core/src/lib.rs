--- conflicted
+++ resolved
@@ -130,14 +130,10 @@
     /// Save the object to the database.
     async fn save(&mut self, conn: &impl ConnectionMethods) -> Result<()>;
     /// Delete the object from the database.
-<<<<<<< HEAD
     async fn delete(&self, conn: &impl ConnectionMethods) -> Result<()>;
-=======
-    fn delete(&self, conn: &impl ConnectionMethods) -> Result<()>;
 
     /// Test if this object has been saved to the database at least once
     fn is_saved(&self) -> Result<bool>;
->>>>>>> 87bfa016
 }
 
 pub trait ModelTyped {
