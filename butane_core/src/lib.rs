//! Library providing functionality used by butane macros and tools.
#![deny(missing_docs)]
#![allow(clippy::iter_nth_zero)]
#![allow(clippy::upper_case_acronyms)] //grandfathered, not going to break API to rename
#![deny(missing_docs)]

use std::borrow::Borrow;
use std::cmp::{Eq, PartialEq};

use serde::{Deserialize, Serialize};

use thiserror::Error as ThisError;

pub mod codegen;
pub mod custom;
pub mod db;
pub mod fkey;
pub mod many;
pub mod migrations;
pub mod query;
pub mod sqlval;

#[cfg(feature = "uuid")]
pub mod uuid;

mod autopk;
pub use autopk::AutoPk;
use custom::SqlTypeCustom;
use db::sync::ConnectionMethods as ConnectionMethodsSync;
use db::{BackendRow, Column, ConnectionMethods};
pub use query::Query;
pub use sqlval::{AsPrimaryKey, FieldType, FromSql, PrimaryKeyType, SqlVal, SqlValRef, ToSql};

/// Result type that uses [`crate::Error`].
pub type Result<T> = std::result::Result<T, crate::Error>;

/// A type which may be the result of a database query.
///
/// Every result type must have a corresponding object type and the
/// columns of the result type must be a subset of the columns of the
/// object type. The purpose of a result type which is not also an
/// object type is to allow a query to retrieve a subset of an
/// object's columns.
pub trait DataResult: Sized {
    /// Corresponding object type.
    type DBO: DataObject;

    /// Metadata for each column.
    const COLUMNS: &'static [Column];

    /// Load an object from a database backend row.
    fn from_row<'a>(row: &(dyn BackendRow + 'a)) -> Result<Self>
    where
        Self: Sized;

    /// Create a blank query (matching all rows) for this type.
    fn query() -> Query<Self>;
}

pub mod internal {
    //! Internals called by Butane codegen. Semver exempt.

    use super::*;

    /// Methods implemented by Butane codegen and called by other
    /// parts of Butane. You do not need to call these directly
    /// WARNING: Semver exempt
    #[allow(async_fn_in_trait)] // Not really a public trait
    pub trait DataObjectInternal: DataResult<DBO = Self> {
        /// Like [DataResult::COLUMNS] but omits [AutoPk].
        const NON_AUTO_COLUMNS: &'static [Column];

        /// Get the primary key as mutable. Used internally in the case of [AutoPk].
        fn pk_mut(&mut self) -> &mut impl PrimaryKeyType;

        /// Saves many-to-many relationships pointed to by fields on this model.
        /// Performed automatically by `save`. You do not need to call this directly.
        async fn save_many_to_many_async(&mut self, conn: &impl ConnectionMethods) -> Result<()>;

        /// Saves many-to-many relationships pointed to by fields on this model.
        /// Performed automatically by `save`. You do not need to call this directly.
        fn save_many_to_many_sync(&mut self, conn: &impl ConnectionMethodsSync) -> Result<()>;

        /// Returns the Sql values of all columns except not any auto columns.
        /// Used internally. You are unlikely to need to call this directly.
        fn non_auto_values(&self, include_pk: bool) -> Vec<SqlValRef>;
    }
}

/// An object in the database.
///
/// Rather than implementing this type manually, use the
/// `#[model]` attribute.
#[allow(async_fn_in_trait)] // Implementation is intended to be through procmacro
pub trait DataObject: DataResult<DBO = Self> + internal::DataObjectInternal + Sync {
    /// The type of the primary key field.
    type PKType: PrimaryKeyType;
    /// Link to a generated struct providing query helpers for each field.
    type Fields: Default;
    /// The name of the primary key column.
    const PKCOL: &'static str;
    /// The name of the table.
    const TABLE: &'static str;
    /// Whether or not this model uses an automatic primary key set on
    /// the first save.
    const AUTO_PK: bool;

    /// Get the primary key
    fn pk(&self) -> &Self::PKType;

    /// Find this object in the database based on primary key.
    /// Returns `Error::NoSuchObject` if the primary key does not exist.
    async fn get(conn: &impl ConnectionMethods, id: impl ToSql) -> Result<Self>
    where
        Self: Sized,
        Self::PKType: Sync,
    {
        Self::try_get(conn, id).await?.ok_or(Error::NoSuchObject)
    }
    /// Find this object in the database based on primary key.
    /// Returns `None` if the primary key does not exist.
    async fn try_get(conn: &impl ConnectionMethods, id: impl ToSql) -> Result<Option<Self>>
    where
        Self: Sized,
    {
        // todo make sync and async variants
        use crate::query::QueryOpAsync;
        Ok(<Self as DataResult>::query()
            .filter(query::BoolExpr::Eq(
                Self::PKCOL,
                query::Expr::Val(id.borrow().to_sql()),
            ))
            .limit(1)
            .load(conn)
            .await?
            .into_iter()
            .nth(0))
    }
}

/// [`DataObject`] operations that require a live database connection.
#[allow(async_fn_in_trait)] // Implementation is intended to be through procmacro
#[maybe_async_cfg::maybe(
    idents(
        ConnectionMethods(sync = "ConnectionMethodsSync", async),
        save_many_to_many(sync = "save_many_to_many_sync", async = "save_many_to_many_async")
    ),
    sync(),
    async()
)]
pub trait DataObjectOp<T: DataObject> {
    /// Save the object to the database.
    async fn save(&mut self, conn: &impl ConnectionMethods) -> Result<()>
    where
        Self: DataObject,
    {
        let pkcol = Column::new(Self::PKCOL, <Self::PKType as FieldType>::SQLTYPE);

        if Self::AUTO_PK && <Self as DataResult>::COLUMNS.len() == 1 {
            // Our only field is an AutoPk
            if !self.pk().is_valid() {
                let pk = conn
                    .insert_returning_pk(Self::TABLE, &[], &pkcol, &[])
                    .await?;
                self.pk_mut().initialize(pk)?;
            }
        } else if Self::AUTO_PK {
            // We have an AutoPk, but we also have other fields
            // Since we expect our pk field to be invalid and to be created by the insert,
            // we do a pure insert or update based on whether the AutoPk is already valid or not.
            // Note that some database backends do support upsert with auto-incrementing primary
            // keys, but butane isn't well set up to take advantage of that, including missing
            // support for constraints and the `insert_or_update` method not providing a way to
            // retrieve the pk.
            if self.pk().is_valid() {
                // pk is valid, do an update
                conn.update(
                    Self::TABLE,
                    pkcol,
                    self.pk().to_sql_ref(),
                    Self::NON_AUTO_COLUMNS,
<<<<<<< HEAD
                    &self.values(false),
                )
                .await?;
            } else {
                // invalid pk, do an insert
                let pk = conn
                    .insert_returning_pk(
                        Self::TABLE,
                        Self::NON_AUTO_COLUMNS,
                        &pkcol,
                        &self.values(true),
                    )
                    .await?;
=======
                    &self.non_auto_values(false),
                )?;
            } else {
                // invalid pk, do an insert
                let pk = conn.insert_returning_pk(
                    Self::TABLE,
                    Self::NON_AUTO_COLUMNS,
                    &pkcol,
                    &self.non_auto_values(true),
                )?;
>>>>>>> ccf16bb1
                self.pk_mut().initialize(pk)?;
            };
        } else {
            // No AutoPk to worry about, do an upsert
<<<<<<< HEAD
            conn.insert_or_replace(Self::TABLE, Self::COLUMNS, &pkcol, &self.values(true))
                .await?;
=======
            conn.insert_or_replace(
                Self::TABLE,
                Self::COLUMNS,
                &pkcol,
                &self.non_auto_values(true),
            )?;
>>>>>>> ccf16bb1
        }

        Self::save_many_to_many(self, conn).await?;

        Ok(())
    }

    /// Delete the object from the database.
    async fn delete(&self, conn: &impl ConnectionMethods) -> Result<()>
    where
        Self: DataObject,
    {
        conn.delete(T::TABLE, T::PKCOL, self.pk().to_sql()).await
    }
}

impl<T> DataObjectOpSync<T> for T where T: DataObject {}
impl<T> DataObjectOpAsync<T> for T where T: DataObject {}

/// ASYNC TODO is this still necessary
pub trait ModelTyped {
    /// ASYNC TODO
    type Model: DataObject;
}

/// Butane errors.
#[allow(missing_docs)]
#[derive(Debug, ThisError)]
pub enum Error {
    #[error("No such object exists")]
    NoSuchObject,
    #[error("Index out of bounds {0}")]
    BoundsError(String),
    #[error("Type mismatch converting SqlVal. Expected {0}, found value {1:?}")]
    CannotConvertSqlVal(SqlType, SqlVal),
    #[error(
        "Mismatch between sql types and rust types while loading data for column {col}. {detail}"
    )]
    SqlResultTypeMismatch { col: String, detail: String },
    #[error("SqlType not known for {0}")]
    UnknownSqlType(String),
    #[error("Value has not been loaded from the database")]
    ValueNotLoaded,
    #[error("Cannot use value not saved to the database")]
    ValueNotSaved,
    #[error("Not initialized")]
    NotInitialized,
    #[error("Already initialized")]
    AlreadyInitialized,
    #[error("Migration error {0}")]
    MigrationError(String),
    #[error("Unknown backend {0}")]
    UnknownBackend(String),
    #[error("Range error")]
    OutOfRange,
    #[error("Internal logic error {0}")]
    Internal(String),
    #[error("Cannot resolve type {0}. Are you missing a #[butane_type] attribute?")]
    CannotResolveType(String),
    #[error("Auto fields are only supported for integer fields. {0} cannot be auto.")]
    InvalidAuto(String),
    #[error("No implicit default available for custom sql types.")]
    NoCustomDefault,
    #[error("No enum variant named '{0}'")]
    UnknownEnumVariant(String),
    #[error("Backend {1} is not compatible with custom SqlVal {0:?}")]
    IncompatibleCustom(custom::SqlValCustom, &'static str),
    #[error("Backend {1} is not compatible with custom SqlType {0:?}")]
    IncompatibleCustomT(custom::SqlTypeCustom, &'static str),
    #[error("Literal values for custom types are currently unsupported.")]
    LiteralForCustomUnsupported(custom::SqlValCustom),
    #[error("This DataObject doesn't support determining whether it has been saved.")]
    SaveDeterminationNotSupported,
    #[error("(De)serialization error {0}")]
    SerdeJson(#[from] serde_json::Error),
    #[error("IO error {0}")]
    IO(#[from] std::io::Error),
    #[cfg(feature = "sqlite")]
    #[error("Sqlite error {0}")]
    SQLite(#[from] rusqlite::Error),
    #[cfg(feature = "sqlite")]
    #[error("Sqlite error {0}")]
    SQLiteFromSQL(rusqlite::types::FromSqlError),
    #[cfg(feature = "pg")]
    #[error("Postgres error {0}")]
    Postgres(#[from] tokio_postgres::Error),
    #[cfg(feature = "datetime")]
    #[error("Chrono error {0}")]
    Chrono(#[from] chrono::ParseError),
    #[error("RefCell error {0}")]
    CellBorrow(#[from] std::cell::BorrowMutError),
    #[cfg(feature = "tls")]
    #[error("TLS error {0}")]
    TLS(#[from] native_tls::Error),
    #[error("Generic error {0}")]
    Generic(#[from] Box<dyn std::error::Error + Sync + Send>),
    #[error("Tokio join error {0}")]
    TokioJoin(#[from] tokio::task::JoinError),
    #[error("Tokio recv error {0}")]
    TokioRecv(#[from] tokio::sync::oneshot::error::RecvError),
    #[error("Crossbeam cannot send/recv, channel disconnected")]
    CrossbeamChannel,
}

#[cfg(feature = "sqlite")]
impl From<rusqlite::types::FromSqlError> for Error {
    fn from(e: rusqlite::types::FromSqlError) -> Self {
        use rusqlite::types::FromSqlError;
        match &e {
            FromSqlError::InvalidType => Error::SqlResultTypeMismatch {
                col: "unknown".to_string(),
                detail: "unknown".to_string(),
            },
            FromSqlError::OutOfRange(_) => Error::OutOfRange,
            FromSqlError::Other(_) => Error::SQLiteFromSQL(e),
            _ => Error::SQLiteFromSQL(e),
        }
    }
}

impl<T> From<crossbeam_channel::SendError<T>> for Error {
    fn from(_e: crossbeam_channel::SendError<T>) -> Self {
        Self::CrossbeamChannel
    }
}

impl From<crossbeam_channel::RecvError> for Error {
    fn from(_e: crossbeam_channel::RecvError) -> Self {
        Self::CrossbeamChannel
    }
}

/// Enumeration of the types a database value may take.
///
/// See also [`SqlVal`].
#[derive(Clone, Debug, Deserialize, Eq, PartialEq, Serialize)]
pub enum SqlType {
    /// Boolean
    Bool,
    /// 4 bytes
    Int,
    /// 8 bytes
    BigInt,
    /// 8 byte float
    Real,
    /// String
    Text,
    #[cfg(feature = "datetime")]
    /// Timestamp
    Timestamp,
    /// Blob
    Blob,
    #[cfg(feature = "json")]
    /// JSON
    Json,
    /// Custom SQL type
    Custom(SqlTypeCustom),
}
impl std::fmt::Display for SqlType {
    fn fmt(&self, f: &mut std::fmt::Formatter) -> std::fmt::Result {
        use SqlType::*;
        match &self {
            Bool => "bool",
            Int => "int",
            BigInt => "big int",
            Real => "float",
            Text => "string",
            #[cfg(feature = "datetime")]
            Timestamp => "timestamp",
            Blob => "blob",
            #[cfg(feature = "json")]
            Json => "json",
            Custom(_) => "custom",
        }
        .fmt(f)
    }
}

#[cfg(feature = "log")]
pub use log::debug;
#[cfg(feature = "log")]
pub use log::info;
#[cfg(feature = "log")]
pub use log::warn;

#[cfg(not(feature = "log"))]
mod btlog {
    // this module is just for grouping -- macro_export puts them in the crate root

    /// Noop for when feature log is not enabled.
    #[macro_export]
    macro_rules! debug {
        (target: $target:expr, $($arg:tt)+) => {};
        ($($arg:tt)+) => {};
    }

    /// Noop for when feature log is not enabled.
    #[macro_export]
    macro_rules! info {
        (target: $target:expr, $($arg:tt)+) => {};
        ($($arg:tt)+) => {};
    }

    /// Noop for when feature log is not enabled.
    #[macro_export]
    macro_rules! warn {
        (target: $target:expr, $($arg:tt)+) => {};
        ($($arg:tt)+) => {};
    }
}<|MERGE_RESOLUTION|>--- conflicted
+++ resolved
@@ -179,8 +179,7 @@
                     pkcol,
                     self.pk().to_sql_ref(),
                     Self::NON_AUTO_COLUMNS,
-<<<<<<< HEAD
-                    &self.values(false),
+                    &self.non_auto_values(false),
                 )
                 .await?;
             } else {
@@ -190,36 +189,20 @@
                         Self::TABLE,
                         Self::NON_AUTO_COLUMNS,
                         &pkcol,
-                        &self.values(true),
+                        &self.non_auto_values(true),
                     )
                     .await?;
-=======
-                    &self.non_auto_values(false),
-                )?;
-            } else {
-                // invalid pk, do an insert
-                let pk = conn.insert_returning_pk(
-                    Self::TABLE,
-                    Self::NON_AUTO_COLUMNS,
-                    &pkcol,
-                    &self.non_auto_values(true),
-                )?;
->>>>>>> ccf16bb1
                 self.pk_mut().initialize(pk)?;
             };
         } else {
             // No AutoPk to worry about, do an upsert
-<<<<<<< HEAD
-            conn.insert_or_replace(Self::TABLE, Self::COLUMNS, &pkcol, &self.values(true))
-                .await?;
-=======
             conn.insert_or_replace(
                 Self::TABLE,
                 Self::COLUMNS,
                 &pkcol,
                 &self.non_auto_values(true),
-            )?;
->>>>>>> ccf16bb1
+            )
+            .await?;
         }
 
         Self::save_many_to_many(self, conn).await?;
