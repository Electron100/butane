//! Implementation of many-to-many relationships between models.
#![deny(missing_docs)]
<<<<<<< HEAD
use crate::db::{Column, ConnectionMethods};
use crate::query::{BoolExpr, Expr, OrderDirection, Query};
use crate::{DataObject, Error, FieldType, Result, SqlType, SqlVal, ToSql};
use serde::{Deserialize, Serialize};
=======
>>>>>>> 22573467
use std::borrow::Cow;
use tokio::sync::OnceCell;

#[cfg(feature = "fake")]
use fake::{Dummy, Faker};
use once_cell::unsync::OnceCell;
use serde::{Deserialize, Serialize};

use crate::db::{Column, ConnectionMethods};
use crate::query::{BoolExpr, Expr, OrderDirection, Query};
use crate::{DataObject, Error, FieldType, PrimaryKeyType, Result, SqlType, SqlVal, ToSql};

fn default_oc<T>() -> OnceCell<Vec<T>> {
    // Same as impl Default for once_cell::unsync::OnceCell
    OnceCell::new()
}

/// Used to implement a many-to-many relationship between models.
///
/// Creates a new table with columns "owner" and "has" If type T has a
/// many-to-many relationship with U, owner type is T::PKType, has is
/// U::PKType. Table name is T_foo_Many where foo is the name of
/// the Many field
//
#[derive(Clone, Debug, Deserialize, Serialize)]
pub struct Many<T>
where
    T: DataObject,
{
    item_table: Cow<'static, str>,
    owner: Option<SqlVal>,
    owner_type: SqlType,
    #[serde(skip)]
    new_values: Vec<SqlVal>,
    #[serde(skip)]
    removed_values: Vec<SqlVal>,
    #[serde(skip)]
    #[serde(default = "default_oc")]
    all_values: OnceCell<Vec<T>>,
}
impl<T> Many<T>
where
    T: DataObject,
{
    /// Constructs a new Many. `init` must be called before it can be
    /// loaded or saved (or those methods will return
    /// `Error::NotInitialized`). `init` will automatically be called
    /// when a [`DataObject`] with a `Many` field is loaded or saved.
    ///
    /// [`DataObject`]: super::DataObject
    pub fn new() -> Self {
        Many {
            item_table: Cow::Borrowed("not_initialized"),
            owner: None,
            owner_type: SqlType::Int,
            new_values: Vec::new(),
            removed_values: Vec::new(),
            all_values: OnceCell::new(),
        }
    }

    /// Used by macro-generated code. You do not need to call this directly.
    pub fn ensure_init(&mut self, item_table: &'static str, owner: SqlVal, owner_type: SqlType) {
        if self.owner.is_some() {
            return;
        }
        self.item_table = Cow::Borrowed(item_table);
        self.owner = Some(owner);
        self.owner_type = owner_type;
        self.all_values = OnceCell::new();
    }

    /// Adds a value. Returns Err(ValueNotSaved) if the
    /// provided value uses automatic primary keys and appears
    /// to have an uninitialized one.
    pub fn add(&mut self, new_val: &T) -> Result<()> {
        // Check for uninitialized pk
        if !new_val.pk().is_valid() {
            return Err(Error::ValueNotSaved);
        }

        // all_values is now out of date, so clear it
        self.all_values = OnceCell::new();
        self.new_values.push(new_val.pk().to_sql());
        Ok(())
    }

    /// Removes a value.
    pub fn remove(&mut self, val: &T) {
        // all_values is now out of date, so clear it
        self.all_values = OnceCell::new();
        self.removed_values.push(val.pk().to_sql())
    }

    /// Returns a reference to the value. It must have already been loaded. If not, returns Error::ValueNotLoaded
    pub fn get(&self) -> Result<impl Iterator<Item = &T>> {
        self.all_values
            .get()
            .ok_or(Error::ValueNotLoaded)
            .map(|v| v.iter())
    }

    // todo support save and load for sync too
    /// Used by macro-generated code. You do not need to call this directly.
    pub async fn save(&mut self, conn: &impl crate::ConnectionMethods) -> Result<()> {
        let owner = self.owner.as_ref().ok_or(Error::NotInitialized)?;
        while !self.new_values.is_empty() {
            conn.insert_only(
                &self.item_table,
                &self.columns(),
                &[
                    owner.as_ref(),
                    self.new_values.pop().unwrap().as_ref().clone(),
                ],
            )
            .await?;
        }
        if !self.removed_values.is_empty() {
            conn.delete_where(
                &self.item_table,
                BoolExpr::In("has", std::mem::take(&mut self.removed_values)),
            )
            .await?;
        }
        self.new_values.clear();
        Ok(())
    }

    /// Delete all references from the database, and any unsaved additions.
    pub fn delete(&mut self, conn: &impl ConnectionMethods) -> Result<()> {
        let owner = self.owner.as_ref().ok_or(Error::NotInitialized)?;
        conn.delete_where(
            &self.item_table,
            BoolExpr::Eq("owner", Expr::Val(owner.clone())),
        )?;
        self.new_values.clear();
        self.removed_values.clear();
        // all_values is now out of date, so clear it
        self.all_values = OnceCell::new();
        Ok(())
    }

    /// Loads the values referred to by this many relationship from the
    /// database if necessary and returns a reference to them.
    pub async fn load(&self, conn: &impl ConnectionMethods) -> Result<impl Iterator<Item = &T>> {
        let query = self.query();
        // If not initialised then there are no values
        let vals: Result<Vec<&T>> = if query.is_err() {
            Ok(Vec::new())
        } else {
            Ok(self.load_query(conn, query.unwrap()).await?.collect())
        };
        vals.map(|v| v.into_iter())
    }

    /// Query the values referred to by this many relationship from the
    /// database if necessary and returns a reference to them.
    fn query(&self) -> Result<Query<T>> {
        let owner: &SqlVal = match &self.owner {
            Some(o) => o,
            None => return Err(Error::NotInitialized),
        };
        Ok(T::query().filter(BoolExpr::Subquery {
            col: T::PKCOL,
            tbl2: self.item_table.clone(),
            tbl2_col: "has",
            expr: Box::new(BoolExpr::Eq("owner", Expr::Val(owner.clone()))),
        }))
    }

    /// Loads the values referred to by this many relationship from a
    /// database query if necessary and returns a reference to them.
    async fn load_query(
        &self,
        conn: &impl ConnectionMethods,
        query: Query<T>,
    ) -> Result<impl Iterator<Item = &T>> {
        let vals: Result<&Vec<T>> = self
            .all_values
            .get_or_try_init(|| async {
                let mut vals: Vec<T> = query.load(conn).await?;
                // Now add in the values for things not saved to the db yet
                if !self.new_values.is_empty() {
                    vals.append(
                        &mut T::query()
                            .filter(BoolExpr::In(T::PKCOL, self.new_values.clone()))
                            .load(conn)
                            .await?,
                    );
                }
                Ok(vals)
            })
            .await;
        vals.map(|v| v.iter())
    }

    /// Loads and orders the values referred to by this many relationship from a
    /// database if necessary and returns a reference to them.
    pub async fn load_ordered(
        &self,
        conn: &impl ConnectionMethods,
        order: OrderDirection,
    ) -> Result<impl Iterator<Item = &T>> {
        let query = self.query();
        // If not initialised then there are no values
        let vals: Result<Vec<&T>> = if query.is_err() {
            Ok(Vec::new())
        } else {
            Ok(self
                .load_query(conn, query.unwrap().order(T::PKCOL, order))
                .await?
                .collect())
        };
        vals.map(|v| v.into_iter())
    }

    /// Describes the columns of the Many table
    pub fn columns(&self) -> [Column; 2] {
        [
            Column::new("owner", self.owner_type.clone()),
            Column::new("has", <T::PKType as FieldType>::SQLTYPE),
        ]
    }
}
impl<T: DataObject> PartialEq<Many<T>> for Many<T> {
    fn eq(&self, other: &Many<T>) -> bool {
        (self.owner == other.owner) && (self.item_table == other.item_table)
    }
}
impl<T: DataObject> Eq for Many<T> {}
impl<T: DataObject> Default for Many<T> {
    fn default() -> Self {
        Self::new()
    }
}

#[cfg(feature = "fake")]
/// Fake data support is currently limited to empty Many relationships.
impl<T: DataObject> Dummy<Faker> for Many<T> {
    fn dummy_with_rng<R: rand::Rng + ?Sized>(_: &Faker, _rng: &mut R) -> Self {
        Self::new()
    }
}<|MERGE_RESOLUTION|>--- conflicted
+++ resolved
@@ -1,23 +1,14 @@
 //! Implementation of many-to-many relationships between models.
 #![deny(missing_docs)]
-<<<<<<< HEAD
 use crate::db::{Column, ConnectionMethods};
 use crate::query::{BoolExpr, Expr, OrderDirection, Query};
-use crate::{DataObject, Error, FieldType, Result, SqlType, SqlVal, ToSql};
+use crate::{sqlval::PrimaryKeyType, DataObject, Error, FieldType, Result, SqlType, SqlVal, ToSql};
 use serde::{Deserialize, Serialize};
-=======
->>>>>>> 22573467
 use std::borrow::Cow;
 use tokio::sync::OnceCell;
 
 #[cfg(feature = "fake")]
 use fake::{Dummy, Faker};
-use once_cell::unsync::OnceCell;
-use serde::{Deserialize, Serialize};
-
-use crate::db::{Column, ConnectionMethods};
-use crate::query::{BoolExpr, Expr, OrderDirection, Query};
-use crate::{DataObject, Error, FieldType, PrimaryKeyType, Result, SqlType, SqlVal, ToSql};
 
 fn default_oc<T>() -> OnceCell<Vec<T>> {
     // Same as impl Default for once_cell::unsync::OnceCell
@@ -136,12 +127,13 @@
     }
 
     /// Delete all references from the database, and any unsaved additions.
-    pub fn delete(&mut self, conn: &impl ConnectionMethods) -> Result<()> {
+    pub async fn delete(&mut self, conn: &impl ConnectionMethods) -> Result<()> {
         let owner = self.owner.as_ref().ok_or(Error::NotInitialized)?;
         conn.delete_where(
             &self.item_table,
             BoolExpr::Eq("owner", Expr::Val(owner.clone())),
-        )?;
+        )
+        .await?;
         self.new_values.clear();
         self.removed_values.clear();
         // all_values is now out of date, so clear it
