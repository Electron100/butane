use std::borrow::Cow;
use std::collections::BTreeMap;
use std::fs::{File, OpenOptions};
use std::io::{Read, Write};
use std::path::{Path, PathBuf};

use fs2::FileExt;
use serde::{Deserialize, Serialize};

use super::adb::{ATable, DeferredSqlType, TypeKey, ADB};
use super::fs::{Filesystem, OsFilesystem};
use super::{Migration, MigrationMut, Migrations, MigrationsMut};
use crate::{Error, Result};

type SqlTypeMap = BTreeMap<TypeKey, DeferredSqlType>;
const TYPES_FILENAME: &str = "types.json";

/// Metadata stored in each migration in the filesystem.
#[derive(Debug, Default, Deserialize, Serialize)]
struct MigrationInfo {
    /// The migration this one is based on, or None if this is the
    /// first migration in the chain
    #[serde(default, skip_serializing_if = "Option::is_none")]
    from_name: Option<String>,
    /// A mapping of table name to the prior migration where it was
    /// last modified, and therefore where the last .table file for
    /// it exists.
    #[serde(default, skip_serializing_if = "BTreeMap::is_empty")]
    table_bases: BTreeMap<String, String>,
    /// List of backends supported by this migration.
    backends: Vec<String>,
}
impl MigrationInfo {
    fn new() -> Self {
        MigrationInfo {
            from_name: None,
            table_bases: BTreeMap::new(),
            backends: Vec::new(),
        }
    }
}

/// Metadata about the migration series.
#[derive(Debug, Deserialize, Serialize)]
struct MigrationsState {
    latest: Option<String>,
}
impl MigrationsState {
    fn new() -> Self {
        MigrationsState { latest: None }
    }
}

/// A migration stored in the filesystem.
#[derive(Clone, Debug)]
pub struct FsMigration {
    fs: std::sync::Arc<dyn Filesystem + Send + Sync>,
    root: PathBuf,
}

impl FsMigration {
    pub fn copy_to(&self, other: &mut Self) -> Result<()> {
        self.ensure_dir()?;
        other.ensure_dir()?;
        let entries = self.fs.list_dir(&self.root)?;
        for entry in entries {
            match entry.file_name() {
                None => continue,
                Some(name) => {
                    let mut rd = self.fs.read(&entry)?;
                    let mut wr = other.fs.write(&other.root.join(name))?;
                    std::io::copy(&mut rd, &mut wr)?;
                }
            }
        }
        Ok(())
    }

    fn write_info(&self, info: &MigrationInfo) -> Result<()> {
        let mut contents = serde_json::to_string_pretty(info)?;
        contents.push('\n');
        self.write_contents("info.json", contents.as_bytes())
    }

    fn write_sql(&self, name: &str, sql: &str) -> Result<()> {
        self.write_contents(&format!("{name}.sql"), sql.as_bytes())
    }

    fn delete_sql(&self, name: &str) -> Result<()> {
        self.delete_file(&format!("{name}.sql"))
    }

    fn read_sql(&self, backend: &str, direction: &str) -> Result<Option<String>> {
        let path = self.sql_path(backend, direction);
        let mut buf = String::new();
        if !path.is_file() {
            return Ok(None);
        }
        self.fs.read(&path)?.read_to_string(&mut buf)?;
        Ok(Some(buf))
    }

    fn sql_path(&self, backend: &str, direction: &str) -> PathBuf {
        self.root.join(format!("{backend}_{direction}.sql"))
    }

    fn delete_file(&self, fname: &str) -> Result<()> {
        self.ensure_dir()?;
        let path = self.root.join(fname);
        self.fs.delete(&path)?;
        Ok(())
    }

    fn write_contents(&self, fname: &str, contents: &[u8]) -> Result<()> {
        self.ensure_dir()?;
        let path = self.root.join(fname);
        let mut contents: Vec<u8> = contents.into();
        if contents[contents.len() - 1] != b'\n' {
            contents.push(b'\n');
        }
        self.fs
            .write(&path)?
            .write_all(&contents)
            .map_err(<std::io::Error as Into<Error>>::into)?;

        Ok(())
    }

    fn ensure_dir(&self) -> Result<()> {
        Ok(self.fs.ensure_dir(&self.root)?)
    }

    fn info(&self) -> Result<MigrationInfo> {
        let path = self.root.join("info.json");
        if !path.is_file() {
            return Ok(MigrationInfo::new());
        }
        let info: MigrationInfo = serde_json::from_reader(self.fs.read(&path)?)?;
        Ok(info)
    }

    fn lock_exclusive(&self) -> Result<MigrationLock> {
        MigrationLock::new_exclusive(&self.root.join("lock"))
    }

    fn lock_shared(&self) -> Result<MigrationLock> {
        MigrationLock::new_shared(&self.root.join("lock"))
    }

    /// Delete all of the files except info.json which is recreated
    /// with only `from_name` set to allow migration series traversal.
    pub fn delete_db(&self) -> Result<()> {
        let entries = self.fs.list_dir(&self.root)?;
        for entry in entries {
            match entry.file_name() {
                None => continue,
                Some(name) => {
                    let name = name.to_string_lossy();
                    if name == "info.json" {
                        // Re-create info.json using the minimum required to allow
                        // `all_migrations` to traverse the list.
                        let info = self.info()?;
                        let info = MigrationInfo {
                            from_name: info.from_name,
                            ..Default::default()
                        };
                        self.write_info(&info)?;
                    } else {
                        self.fs.delete(&entry)?;
                    }
                }
            }
        }
        Ok(())
    }
}

impl MigrationMut for FsMigration {
    fn add_modified_table(&mut self, table: &ATable) -> Result<()> {
        self.write_contents(
            &format!("{}.table", table.name),
            serde_json::to_string_pretty(table)?.as_bytes(),
        )
    }

    fn add_unmodified_table(&mut self, table: &ATable, from_migration_name: &str) -> Result<()> {
        // Fetches a FsMigration for the from_migration_name, and retrieves its MigrationInfo.
        let migrations_dir = self
            .root
            .parent()
            .ok_or(Error::MigrationError("Migrations fs not found".into()))?;
        let migrations = crate::migrations::from_root(migrations_dir);
        let migration_list = migrations.all_migrations()?;
        let from_info = migration_list
            .iter()
            .find(|&m| m.name() == *from_migration_name)
            .ok_or(Error::MigrationError("Migration not found".into()))?
            .info()?;
        let from_table_bases = from_info.table_bases;
        // In the "from" migration, either the 'source' migration is in the `table_bases`,
        // or the previous migration is the 'source'.
        let migration_name = if let Some(migration_name) = from_table_bases.get(&table.name) {
            migration_name
        } else {
            from_migration_name
        };
        let mut info = self.info()?;
        info.table_bases
            .insert(table.name.clone(), migration_name.to_owned());
        self.write_info(&info)
    }

    fn delete_table(&mut self, table: &str) -> Result<()> {
        let fname = format!("{table}.table");
        self.ensure_dir()?;
        let path = self.root.join(fname);
        std::fs::remove_file(path)?;
        Ok(())
    }

    fn add_sql(&mut self, backend_name: &str, up_sql: &str, down_sql: &str) -> Result<()> {
        self.write_sql(&format!("{backend_name}_up"), up_sql)?;
        self.write_sql(&format!("{backend_name}_down"), down_sql)?;
        let mut info = self.info()?;
        let backend_name = backend_name.to_string();
        if !info.backends.contains(&backend_name) {
            info.backends.push(backend_name.to_string());
            self.write_info(&info)?;
        }
        Ok(())
    }

    fn remove_sql(&mut self, backend_name: &str) -> Result<()> {
        self.delete_sql(&format!("{backend_name}_up"))?;
        self.delete_sql(&format!("{backend_name}_down"))?;
        let mut info = self.info()?;
        info.backends.retain(|x| x != backend_name);
        self.write_info(&info)?;
        Ok(())
    }

    fn add_type(&mut self, key: TypeKey, sqltype: DeferredSqlType) -> Result<()> {
        let _lock = self.lock_exclusive();
        let typefile = self.root.join(TYPES_FILENAME);

        let mut types: SqlTypeMap = match self.fs.read(&typefile) {
            Ok(reader) => serde_json::from_reader(reader).map_err(|e| {
                eprintln!("failed to read types {typefile:?}");
                e
            })?,
            Err(_) => BTreeMap::new(),
        };
        types.insert(key, sqltype);
        self.write_contents(
            TYPES_FILENAME,
            serde_json::to_string(&types)
                .map_err(|e| {
                    eprintln!("failed to write types {typefile:?}");
                    e
                })?
                .as_bytes(),
        )?;
        Ok(())
    }

    /// Set the migration before this one.
    fn set_migration_from(&mut self, prev: Option<String>) -> Result<()> {
        let mut info = self.info()?;
        info.from_name = prev;
        self.write_info(&info)
    }
}

impl Migration for FsMigration {
    fn db(&self) -> Result<ADB> {
        self.ensure_dir()?;
        let _lock = self.lock_shared()?;
        let mut db = ADB::new();
        let table_bases = self.info()?.table_bases;
        for (table_name, migration_name) in table_bases {
            let mut filename = PathBuf::from(
                self.root
                    .parent()
                    .ok_or(Error::MigrationError("Migrations fs not found".into()))?,
            );
            filename.push(migration_name);
            filename.push(format!("{table_name}.table"));
            let table: ATable = serde_json::from_reader(self.fs.read(&filename)?)?;
            db.replace_table(table)
        }
        let entries = self.fs.list_dir(&self.root)?;
        for entry in entries {
            match entry.file_name() {
                None => continue,
                Some(name) => {
                    let name = name.to_string_lossy();
                    if name.ends_with(".table") {
                        let table: ATable = serde_json::from_reader(self.fs.read(&entry)?)?;
                        db.replace_table(table)
                    } else if name == TYPES_FILENAME {
                        let types: SqlTypeMap = serde_json::from_reader(
                            self.fs.read(&self.root.join(TYPES_FILENAME))?,
                        )?;

                        for (key, sqltype) in types {
                            db.add_type(key, sqltype);
                        }
                    }
                }
            }
        }
        db.resolve_types()?;
        Ok(db)
    }

    fn migration_from(&self) -> Result<Option<Cow<str>>> {
        Ok(self.info()?.from_name.map(Cow::from))
    }

    fn name(&self) -> Cow<str> {
        // There should be no way our root has no name portion
        self.root.file_name().unwrap().to_string_lossy()
    }

    fn up_sql(&self, backend_name: &str) -> Result<Option<String>> {
        self.read_sql(backend_name, "up")
    }

    fn down_sql(&self, backend_name: &str) -> Result<Option<String>> {
        self.read_sql(backend_name, "down")
    }

    fn sql_backends(&self) -> Result<Vec<String>> {
        Ok(self.info()?.backends)
    }
}

impl PartialEq for FsMigration {
    fn eq(&self, other: &Self) -> bool {
        self.name() == other.name()
    }
}
impl Eq for FsMigration {}

/// A collection of migrations stored in the filesystem.
#[derive(Debug)]
pub struct FsMigrations {
    fs: std::sync::Arc<dyn Filesystem + Send + Sync>,
    root: PathBuf,
    current: FsMigration,
}
impl FsMigrations {
    /// Create a new instance.
    pub fn new(root: PathBuf) -> Self {
        let fs = std::sync::Arc::new(OsFilesystem {});
        let current = FsMigration {
            fs: fs.clone(),
            root: root.join("current"),
        };
        FsMigrations { fs, root, current }
    }
    fn get_state(&self) -> Result<MigrationsState> {
        let path = self.root.join("state.json");
        let fr = self.fs.read(&path);
        match fr {
            Ok(f) => serde_json::from_reader(f).map_err(|e| e.into()),
            Err(e) => {
                if e.kind() == std::io::ErrorKind::NotFound {
                    Ok(MigrationsState::new())
                } else {
                    Err(e.into())
                }
            }
        }
    }
    fn save_state(&mut self, state: &MigrationsState) -> Result<()> {
        let path = self.root.join(".gitignore");
        if !path.exists() {
            let mut f = self.fs.write(&path)?;
            f.write_all(b"lock\n")?;
        }
        let path = self.root.join("state.json");
        let mut f = self.fs.write(&path)?;
        let mut contents = serde_json::to_string_pretty(state)?;
        contents.push('\n');
        f.write_all(contents.as_bytes()).map_err(|e| e.into())
    }
    /// Detach the latest migration from the list of migrations,
    /// leaving the migration on the filesystem.
    pub fn detach_latest_migration(&mut self) -> Result<()> {
        let latest = self
            .latest()
            .ok_or(Error::MigrationError("There are no migrations".to_string()))?;
        let from_name =
            latest
                .migration_from()?
                .map(|s| s.to_string())
                .ok_or(Error::MigrationError(
                    "There is no previous migration".to_string(),
                ))?;
        let mut state = self.get_state()?;
        state.latest = Some(from_name);
        self.save_state(&state)?;
        Ok(())
    }
    /// Provides a Vec of migration directories that have been detached.
    pub fn detached_migration_paths(&self) -> Result<Vec<String>> {
        let migration_series = self.all_migrations()?;
        let mut detached_directory_names: Vec<String> = vec![];
        for entry in std::fs::read_dir(self.root.clone())? {
            let path = entry?.path();
            let name = path
                .file_name()
                .ok_or(Error::MigrationError("Migration name is missing".into()))?;
            if !path.is_dir() || name == "current" {
                continue;
            }
            if !migration_series.iter().any(|item| item.root == path) {
                detached_directory_names.push(path.display().to_string());
            };
        }
        Ok(detached_directory_names)
    }
}

impl Migrations for FsMigrations {
    type M = FsMigration;

    fn get_migration(&self, name: &str) -> Option<Self::M> {
        let mut dir = self.root.clone();
        dir.push(name);
        if dir.is_dir() {
            Some(FsMigration {
                fs: self.fs.clone(),
                root: dir,
            })
        } else {
            None
        }
    }

    fn latest(&self) -> Option<Self::M> {
        self.get_state().map_or(None, |state| match state.latest {
            None => None,
            Some(name) => self.get_migration(&name),
        })
    }
}

#[async_trait::async_trait(?Send)]
impl MigrationsMut for FsMigrations {
    fn current(&mut self) -> &mut Self::M {
        &mut self.current
    }
    fn clear_current(&mut self) -> Result<()> {
        crate::info!("Deleting {}", self.current.root.display());
        std::fs::remove_dir_all(&self.current.root)?;
        Ok(())
    }
    fn new_migration(&self, name: &str) -> Self::M {
        let mut dir = self.root.clone();
        dir.push(name);
        FsMigration {
            fs: self.fs.clone(),
            root: dir,
        }
    }
    fn add_migration(&mut self, m: Self::M) -> Result<()> {
        // Update state
        let from_name = m.migration_from()?.map(|s| s.to_string());
        let mut state = self.get_state()?;
        if state.latest.is_none() || state.latest == from_name {
            state.latest = Some(m.name().to_string());
            self.save_state(&state)?;
        }
        Ok(())
    }

<<<<<<< HEAD
    async fn clear_migrations(&mut self, conn: &impl ConnectionMethods) -> Result<()> {
=======
    fn delete_migrations(&mut self) -> Result<()> {
        crate::info!(
            "Deleting everything in {} except 'current'",
            self.root.display()
        );
>>>>>>> 87456eb9
        for entry in std::fs::read_dir(&self.root)? {
            let entry = entry?;
            if matches!(entry.path().file_name(), Some(name) if name == "current") {
                continue;
            }
            if entry.file_type()?.is_dir() {
                std::fs::remove_dir_all(entry.path())?;
            } else {
                std::fs::remove_file(entry.path())?;
            }
        }
<<<<<<< HEAD
        conn.delete_where(super::ButaneMigration::TABLE, crate::query::BoolExpr::True)
            .await?;
=======
>>>>>>> 87456eb9
        Ok(())
    }
}

#[derive(Debug)]
struct MigrationLock {
    file: File,
}
impl MigrationLock {
    fn new_exclusive(path: &Path) -> Result<Self> {
        let file = Self::get_file(path)?;
        file.lock_exclusive()?;
        Ok(MigrationLock { file })
    }

    fn new_shared(path: &Path) -> Result<Self> {
        let file = Self::get_file(path)?;
        file.lock_shared()?;
        Ok(MigrationLock { file })
    }

    fn get_file(path: &Path) -> Result<File> {
        Ok(OpenOptions::new()
            .read(true)
            .write(true)
            .create(true)
            .truncate(true)
            .open(path)?)
    }
}
impl Drop for MigrationLock {
    fn drop(&mut self) {
        self.file.unlock().unwrap();
    }
}<|MERGE_RESOLUTION|>--- conflicted
+++ resolved
@@ -476,15 +476,11 @@
         Ok(())
     }
 
-<<<<<<< HEAD
-    async fn clear_migrations(&mut self, conn: &impl ConnectionMethods) -> Result<()> {
-=======
     fn delete_migrations(&mut self) -> Result<()> {
         crate::info!(
             "Deleting everything in {} except 'current'",
             self.root.display()
         );
->>>>>>> 87456eb9
         for entry in std::fs::read_dir(&self.root)? {
             let entry = entry?;
             if matches!(entry.path().file_name(), Some(name) if name == "current") {
@@ -496,11 +492,6 @@
                 std::fs::remove_file(entry.path())?;
             }
         }
-<<<<<<< HEAD
-        conn.delete_where(super::ButaneMigration::TABLE, crate::query::BoolExpr::True)
-            .await?;
-=======
->>>>>>> 87456eb9
         Ok(())
     }
 }
