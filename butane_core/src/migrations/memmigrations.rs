--- conflicted
+++ resolved
@@ -169,17 +169,9 @@
         Ok(())
     }
 
-<<<<<<< HEAD
-    async fn clear_migrations(&mut self, conn: &impl ConnectionMethods) -> Result<()> {
-        self.migrations.clear();
-        self.latest = None;
-        conn.delete_where(ButaneMigration::TABLE, BoolExpr::True)
-            .await?;
-=======
     fn delete_migrations(&mut self) -> Result<()> {
         self.migrations.clear();
         self.latest = None;
->>>>>>> 87456eb9
         Ok(())
     }
 }