//! For working with migrations. If using the butane CLI tool, it is
//! not necessary to use these types directly.

#![allow(missing_docs)]

use std::path::Path;

use fallible_iterator::FallibleIterator;
use nonempty::NonEmpty;

<<<<<<< HEAD
use crate::db::{Backend, BackendRows, Column};
=======
use crate::db::{BackendConnection, BackendRows};
use crate::db::{Column, ConnectionMethods};
>>>>>>> ff8b0c9a
use crate::sqlval::{FromSql, SqlValRef, ToSql};
use crate::{db, query, DataObject, DataResult, Error, PrimaryKeyType, Result, SqlType};

pub mod adb;
use adb::{AColumn, ATable, DeferredSqlType, Operation, TypeIdentifier, ADB};

mod migration;
pub use migration::{Migration, MigrationMut};

mod fs;

mod fsmigrations;
pub use fsmigrations::{FsMigration, FsMigrations};
mod memmigrations;
use async_trait::async_trait;
pub use memmigrations::{MemMigration, MemMigrations};

/// A collection of migrations.
pub trait Migrations {
    type M: Migration;

    /// Gets the migration with the given name, if it exists
    fn get_migration(&self, name: &str) -> Option<Self::M>;

    /// Get the most recent migration (other than `current`) or `None` if
    /// no migrations have been created.
    fn latest(&self) -> Option<Self::M>;

    /// Returns migrations since the given migration.
    fn migrations_since(&self, since: &Self::M) -> Result<Vec<Self::M>> {
        let mut last = self.latest();
        let mut accum: Vec<Self::M> = Vec::new();
        while let Some(m) = last {
            if m != *since {
                last = match m.migration_from()? {
                    None => None,
                    Some(name) => self.get_migration(&name),
                };
                accum.push(m);
                continue;
            }

            return Ok(accum.into_iter().rev().collect());
        }
        Err(Error::MigrationError("Migration not in chain".to_string()))
    }

    /// Returns all migrations
    fn all_migrations(&self) -> Result<Vec<Self::M>> {
        let mut last = self.latest();
        let mut accum: Vec<Self::M> = Vec::new();
        while let Some(m) = last {
            last = match m.migration_from()? {
                None => None,
                Some(name) => self.get_migration(&name),
            };
            accum.push(m);
        }
        Ok(accum.into_iter().rev().collect())
    }

    /// Get migrations which have not yet been applied to the database
    fn unapplied_migrations(
        &self,
        conn: &impl crate::db::sync::ConnectionMethods,
    ) -> Result<Vec<Self::M>> {
        match self.last_applied_migration(conn)? {
            None => self.all_migrations(),
            Some(m) => self.migrations_since(&m),
        }
    }

    /// Get the last migration that has been applied to the database or None
    /// if no migrations have been applied
    fn last_applied_migration(
        &self,
        conn: &impl crate::db::sync::ConnectionMethods,
    ) -> Result<Option<Self::M>> {
        if !conn.has_table(ButaneMigration::TABLE)? {
            return Ok(None);
        }
        let migrations: Vec<ButaneMigration> = conn
            .query(
                ButaneMigration::TABLE,
                ButaneMigration::COLUMNS,
                None,
                None,
                None,
                None,
            )?
            .mapped(ButaneMigration::from_row)
            .collect()?;

        let mut m_opt = self.latest();
        while let Some(m) = m_opt {
            if migrations.contains(&ButaneMigration {
                name: m.name().to_string(),
            }) {
                return Ok(Some(m));
            }
            m_opt = m
                .migration_from()?
                .and_then(|name| self.get_migration(&name))
        }
        Ok(None)
    }

    /// Migrate connection forward.
    async fn migrate(&self, connection: &mut impl BackendConnection) -> Result<()> {
        let to_apply = self.unapplied_migrations(connection).await?;
        for migration in &to_apply {
            crate::info!("Applying migration {}", migration.name());
            migration.apply(connection).await?;
        }
        Ok(())
    }

    /// Remove all applied migrations.
    async fn unmigrate(&self, connection: &mut impl BackendConnection) -> Result<()> {
        let mut migration = match self.last_applied_migration(connection).await? {
            Some(migration) => migration,
            None => return Ok(()),
        };
        migration.downgrade(connection).await?;

        while let Ok(Some(migration_name)) = migration.migration_from() {
            migration = self
                .get_migration(&migration_name)
                .ok_or(Error::MigrationError("Migration not in chain".to_string()))?;
            crate::info!("Rolling back migration {}", migration.name());
            migration.downgrade(connection).await?;
        }
        Ok(())
    }
}

pub fn apply_unapplied_migrations(
    migrations: &impl Migrations,
    conn: &mut impl crate::db::sync::BackendConnection,
) -> Result<()> {
    let to_apply = migrations.unapplied_migrations(conn)?;
    for migration in to_apply {
        crate::info!("Applying migration {}", migration.name());
        migration.apply(conn)?;
    }
    Ok(())
}

pub async fn apply_unapplied_migrations_async<M: Migrations + Send + 'static>(
    migrations: M,
    conn: &mut crate::db::Connection,
) -> Result<()> {
    conn.with_sync(|conn| {
        let m2 = migrations; // temp variable to force pass-by-value into the closure to satisfy Send
        apply_unapplied_migrations(&m2, conn)?;
        Ok(())
    })
    .await
}

/// Extension of [`Migrations`] to modify the series of migrations.
pub trait MigrationsMut: Migrations
where
    Self::M: MigrationMut,
{
    /// Construct a new, uninitialized migration. You may want to use
    /// `create_migration` instead, which provides higher-level
    /// functionality.
    fn new_migration(&self, name: &str) -> Self::M;

    /// Adds a migration constructed from `new_migration` into the set
    /// of migrations. Should be called after filling in the migration
    /// details. Unnecessary when using `create_migration`.
    fn add_migration(&mut self, m: Self::M) -> Result<()>;

    /// Deletes all migrations -- deleting them from this object (and
    /// any storage backing it). The database schema is not modified,
    /// nor is any other data removed. Use carefully.
    fn delete_migrations(&mut self) -> Result<()>;

    /// Clears all migrations -- deleting them from this object (and
    /// any storage backing it) and deleting the record of their
    /// existence/application from the database. The database schema
    /// is not modified, nor is any other data removed. Use carefully.
    fn clear_migrations(&mut self, conn: &impl crate::db::sync::ConnectionMethods) -> Result<()> {
        self.delete_migrations()?;
        conn.delete_where(ButaneMigration::TABLE, query::BoolExpr::True)?;
        Ok(())
    }

    /// Get a pseudo-migration representing the current state as
    /// determined by the last build of models. This does not
    /// necessarily match the current state of the database if
    /// migrations have not yet been applied.
    ///
    /// This migration is named "current". It is not a "real" migration
    /// - it should never be applied
    /// - it will never be returned by `latest`, `migrations_since`, `all_migrations` or other similar methods.
    fn current(&mut self) -> &mut Self::M;

    /// Clears the current state (as would be returned by the `current` method).
    fn clear_current(&mut self) -> Result<()>;

    /// Create a migration `from` -> `current` named `name`. From may be None, in which
    /// case the migration is created from an empty database.
    /// Returns true if a migration was created, false if `from` and `current` represent identical states.
    fn create_migration(
        &mut self,
        backends: &NonEmpty<Box<dyn Backend>>,
        name: &str,
        from: Option<&Self::M>,
    ) -> Result<bool> {
        let to_db = self.current().db()?;
        self.create_migration_to(backends, name, from, to_db)
    }

    /// Create a migration `from` -> `to_db` named `name`. From may be None, in which
    /// case the migration is created from an empty database.
    /// Returns true if a migration was created, false if `from` and `current` represent identical states.
    fn create_migration_to(
        &mut self,
        backends: &NonEmpty<Box<dyn Backend>>,
        name: &str,
        from: Option<&Self::M>,
        to_db: ADB,
    ) -> Result<bool> {
        let empty_db = Ok(ADB::new());
        let from_none = from.is_none();
        let from_db = from.map_or(empty_db, |m| m.db())?;
        let mut ops = adb::diff(&from_db, &to_db);
        if ops.is_empty() {
            return Ok(false);
        }

        let mut modified_tables: Vec<String> = Vec::new();

        for op in &ops {
            match op {
                Operation::AddTable(table)
                | Operation::AddTableConstraints(table)
                | Operation::AddTableIfNotExists(table) => modified_tables.push(table.name.clone()),
                Operation::AddColumn(table_name, _) => modified_tables.push(table_name.clone()),
                Operation::RemoveColumn(table_name, _) => modified_tables.push(table_name.clone()),
                Operation::ChangeColumn(table_name, _, _) => {
                    modified_tables.push(table_name.clone())
                }
                Operation::RemoveTable(_) | Operation::RemoveTableConstraints(_) => {}
            }
        }

        if from_none {
            // This may be the first migration. Create the butane_migration table
            ops.push(Operation::AddTableIfNotExists(migrations_table()));
        }

        let mut m = self.new_migration(name);
        // Save the DB for use by other migrations from this one
        for table in to_db.tables() {
            if modified_tables.contains(&table.name) {
                m.add_modified_table(table)?;
            } else {
                let from =
                    from.ok_or(Error::MigrationError("unmodified requires a from".into()))?;
                m.add_unmodified_table(table, &from.name())?;
            }
        }

        for backend in backends {
            let up_sql = backend.create_migration_sql(&from_db, ops.clone())?;
            let down_sql = backend.create_migration_sql(&to_db, adb::diff(&to_db, &from_db))?;
            m.add_sql(backend.name(), &up_sql, &down_sql)?;
        }

        m.set_migration_from(from.map(|m| m.name().to_string()))?;

        self.add_migration(m)?;
        Ok(true)
    }
}

/// Returns [`ATable`] describing the migration metadata.
pub fn migrations_table() -> ATable {
    let mut table = ATable::new("butane_migrations".to_string());
    let col = AColumn::new(
        "name",
        DeferredSqlType::KnownId(TypeIdentifier::Ty(SqlType::Text)),
        false, // nullable
        true,  // pk
        false, // auto
        false, // unique
        None,  // default
        None,  // references
    );
    table.add_column(col);
    table
}

/// Create a `Migrations` from a filesystem location. The `#[model]`
/// attribute will write migration information to a
/// `butane/migrations` directory under the project directory.
pub fn from_root<P: AsRef<Path>>(path: P) -> FsMigrations {
    FsMigrations::new(path.as_ref().to_path_buf())
}

/// Copies the data in `from` to `to`.
pub fn copy_migration(from: &impl Migration, to: &mut impl MigrationMut) -> Result<()> {
    to.set_migration_from(from.migration_from()?.map(|s| s.to_string()))?;
    let db = from.db()?;
    for table in db.tables() {
        to.add_modified_table(table)?;
    }
    for (k, v) in db.types() {
        to.add_type(k.clone(), v.clone())?;
    }
    for backend_name in from.sql_backends()? {
        let up_sql = from.up_sql(&backend_name)?;
        let down_sql = from.down_sql(&backend_name)?;
        if let (Some(up_sql), Some(down_sql)) = (up_sql, down_sql) {
            to.add_sql(&backend_name, &up_sql, &down_sql)?;
        }
    }
    Ok(())
}

#[derive(Clone, Debug, PartialEq)]
struct ButaneMigration {
    name: String,
}

#[async_trait]
impl DataResult for ButaneMigration {
    type DBO = Self;
    const COLUMNS: &'static [Column] = &[Column::new("name", SqlType::Text)];
    fn from_row(row: &dyn db::BackendRow) -> Result<Self> {
        if row.len() != 1usize {
            return Err(Error::BoundsError(
                "Row has the wrong number of columns for this DataResult".to_string(),
            ));
        }
        Ok(ButaneMigration {
            name: FromSql::from_sql_ref(row.get(0, SqlType::Text).unwrap())?,
        })
    }

    fn query() -> query::Query<Self> {
        query::Query::new("butane_migrations")
    }
}

impl DataObject for ButaneMigration {
    type PKType = String;
    type Fields = (); // we don't need Fields as we never filter
    const PKCOL: &'static str = "name";
    const TABLE: &'static str = "butane_migrations";
    const AUTO_PK: bool = false;
    fn pk(&self) -> &String {
        &self.name
    }
}

impl crate::internal::DataObjectInternal for ButaneMigration {
    const NON_AUTO_COLUMNS: &'static [Column] = Self::COLUMNS;
    fn pk_mut(&mut self) -> &mut impl PrimaryKeyType {
        &mut self.name
    }
    fn non_auto_values(&self, include_pk: bool) -> Vec<SqlValRef> {
        let mut values: Vec<SqlValRef<'_>> = Vec::with_capacity(2usize);
        if include_pk {
            values.push(self.name.to_sql_ref());
        }
        values
    }
    async fn save_many_to_many_async(
        &mut self,
        _conn: &impl crate::db::ConnectionMethods,
    ) -> Result<()> {
        Ok(()) // no-op
    }
    fn save_many_to_many_sync(
        &mut self,
        _conn: &impl crate::db::sync::ConnectionMethods,
    ) -> Result<()> {
        Ok(()) // no-op
    }
}<|MERGE_RESOLUTION|>--- conflicted
+++ resolved
@@ -8,12 +8,7 @@
 use fallible_iterator::FallibleIterator;
 use nonempty::NonEmpty;
 
-<<<<<<< HEAD
-use crate::db::{Backend, BackendRows, Column};
-=======
-use crate::db::{BackendConnection, BackendRows};
-use crate::db::{Column, ConnectionMethods};
->>>>>>> ff8b0c9a
+use crate::db::{sync::BackendConnection, Backend, BackendRows, Column};
 use crate::sqlval::{FromSql, SqlValRef, ToSql};
 use crate::{db, query, DataObject, DataResult, Error, PrimaryKeyType, Result, SqlType};
 
@@ -32,7 +27,8 @@
 pub use memmigrations::{MemMigration, MemMigrations};
 
 /// A collection of migrations.
-pub trait Migrations {
+#[async_trait]
+pub trait Migrations: Clone {
     type M: Migration;
 
     /// Gets the migration with the given name, if it exists
@@ -122,29 +118,37 @@
     }
 
     /// Migrate connection forward.
-    async fn migrate(&self, connection: &mut impl BackendConnection) -> Result<()> {
-        let to_apply = self.unapplied_migrations(connection).await?;
+    fn migrate(&self, connection: &mut impl BackendConnection) -> Result<()> {
+        let to_apply = self.unapplied_migrations(connection)?;
         for migration in &to_apply {
             crate::info!("Applying migration {}", migration.name());
-            migration.apply(connection).await?;
+            migration.apply(connection)?;
         }
         Ok(())
     }
 
+    /// Migrate connection forward.
+    async fn migrate_async(&self, conn: &mut crate::db::Connection) -> Result<()>
+    where
+        Self: Send + 'static,
+    {
+        apply_unapplied_migrations_async(self.clone(), conn).await
+    }
+
     /// Remove all applied migrations.
-    async fn unmigrate(&self, connection: &mut impl BackendConnection) -> Result<()> {
-        let mut migration = match self.last_applied_migration(connection).await? {
+    fn unmigrate(&self, connection: &mut impl BackendConnection) -> Result<()> {
+        let mut migration = match self.last_applied_migration(connection)? {
             Some(migration) => migration,
             None => return Ok(()),
         };
-        migration.downgrade(connection).await?;
+        migration.downgrade(connection)?;
 
         while let Ok(Some(migration_name)) = migration.migration_from() {
             migration = self
                 .get_migration(&migration_name)
                 .ok_or(Error::MigrationError("Migration not in chain".to_string()))?;
             crate::info!("Rolling back migration {}", migration.name());
-            migration.downgrade(connection).await?;
+            migration.downgrade(connection)?;
         }
         Ok(())
     }
@@ -162,7 +166,7 @@
     Ok(())
 }
 
-pub async fn apply_unapplied_migrations_async<M: Migrations + Send + 'static>(
+async fn apply_unapplied_migrations_async<M: Migrations + Send + 'static>(
     migrations: M,
     conn: &mut crate::db::Connection,
 ) -> Result<()> {
