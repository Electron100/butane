//! For working with migrations. If using the butane CLI tool, it is
//! not necessary to use these types directly.

#![allow(missing_docs)]

use std::path::Path;

use fallible_iterator::FallibleIterator;
use nonempty::NonEmpty;

use crate::db::BackendRows;
use crate::db::{Column, ConnectionMethods};
use crate::sqlval::{FromSql, SqlValRef, ToSql};
use crate::{db, query, DataObject, DataResult, Error, Result, SqlType};

pub mod adb;
use adb::{AColumn, ATable, DeferredSqlType, Operation, TypeIdentifier, ADB};

mod migration;
pub use migration::{Migration, MigrationMut};

mod fs;

mod fsmigrations;
pub use fsmigrations::{FsMigration, FsMigrations};
mod memmigrations;
use async_trait::async_trait;
pub use memmigrations::{MemMigration, MemMigrations};

/// A collection of migrations.
#[async_trait(?Send)]
pub trait Migrations {
    type M: Migration;

    /// Gets the migration with the given name, if it exists
    fn get_migration(&self, name: &str) -> Option<Self::M>;

    /// Get the most recent migration (other than `current`) or `None` if
    /// no migrations have been created.
    fn latest(&self) -> Option<Self::M>;

    /// Returns migrations since the given migration.
    fn migrations_since(&self, since: &Self::M) -> Result<Vec<Self::M>> {
        let mut last = self.latest();
        let mut accum: Vec<Self::M> = Vec::new();
        while let Some(m) = last {
            if m != *since {
                last = match m.migration_from()? {
                    None => None,
                    Some(name) => self.get_migration(&name),
                };
                accum.push(m);
                continue;
            }

            return Ok(accum.into_iter().rev().collect());
        }
        Err(Error::MigrationError("Migration not in chain".to_string()))
    }

    /// Returns all migrations
    fn all_migrations(&self) -> Result<Vec<Self::M>> {
        let mut last = self.latest();
        let mut accum: Vec<Self::M> = Vec::new();
        while let Some(m) = last {
            last = match m.migration_from()? {
                None => None,
                Some(name) => self.get_migration(&name),
            };
            accum.push(m);
        }
        Ok(accum.into_iter().rev().collect())
    }

    /// Get migrations which have not yet been applied to the database
    async fn unapplied_migrations(&self, conn: &impl ConnectionMethods) -> Result<Vec<Self::M>> {
        match self.last_applied_migration(conn).await? {
            None => self.all_migrations(),
            Some(m) => self.migrations_since(&m),
        }
    }

    /// Get the last migration that has been applied to the database or None
    /// if no migrations have been applied
    async fn last_applied_migration(
        &self,
        conn: &impl ConnectionMethods,
    ) -> Result<Option<Self::M>> {
        if !conn.has_table(ButaneMigration::TABLE).await? {
            return Ok(None);
        }
        let migrations: Vec<ButaneMigration> = conn
            .query(
                ButaneMigration::TABLE,
                ButaneMigration::COLUMNS,
                None,
                None,
                None,
                None,
            )
            .await?
            .mapped(ButaneMigration::from_row)
            .collect()?;

        let mut m_opt = self.latest();
        while let Some(m) = m_opt {
            if migrations.contains(&ButaneMigration {
                name: m.name().to_string(),
            }) {
                return Ok(Some(m));
            }
            m_opt = m
                .migration_from()?
                .and_then(|name| self.get_migration(&name))
        }
        Ok(None)
    }
}

<<<<<<< HEAD
#[async_trait(?Send)]
=======
/// Extension of [`Migrations`] to modify the series of migrations.
>>>>>>> 22573467
pub trait MigrationsMut: Migrations
where
    Self::M: MigrationMut,
{
    /// Construct a new, uninitialized migration. You may want to use
    /// `create_migration` instead, which provides higher-level
    /// functionality.
    fn new_migration(&self, name: &str) -> Self::M;

    /// Adds a migration constructed from `new_migration` into the set
    /// of migrations. Should be called after filling in the migration
    /// details. Unnecessary when using `create_migration`.
    fn add_migration(&mut self, m: Self::M) -> Result<()>;

    /// Clears all migrations -- deleting them from this object (and
    /// any storage backing it) and deleting the record of their
    /// existence/application from the database. The database schema
    /// is not modified, nor is any other data removed. Use carefully.
    async fn clear_migrations(&mut self, conn: &impl ConnectionMethods) -> Result<()>;

    /// Get a pseudo-migration representing the current state as
    /// determined by the last build of models. This does not
    /// necessarily match the current state of the database if
    /// migrations have not yet been applied.
    ///
    /// This migration is named "current". It is not a "real" migration
    /// - it should never be applied
    /// - it will never be returned by `latest`, `migrations_since`, `all_migrations` or other similar methods.
    fn current(&mut self) -> &mut Self::M;

    /// Clears the current state (as would be returned by the `current` method).
    fn clear_current(&mut self) -> Result<()>;

    /// Create a migration `from` -> `current` named `name`. From may be None, in which
    /// case the migration is created from an empty database.
    /// Returns true if a migration was created, false if `from` and `current` represent identical states.
    fn create_migration(
        &mut self,
        backends: &NonEmpty<Box<dyn db::Backend>>,
        name: &str,
        from: Option<&Self::M>,
    ) -> Result<bool> {
        let to_db = self.current().db()?;
        self.create_migration_to(backends, name, from, to_db)
    }

    /// Create a migration `from` -> `to_db` named `name`. From may be None, in which
    /// case the migration is created from an empty database.
    /// Returns true if a migration was created, false if `from` and `current` represent identical states.
    fn create_migration_to(
        &mut self,
        backends: &NonEmpty<Box<dyn db::Backend>>,
        name: &str,
        from: Option<&Self::M>,
        to_db: ADB,
    ) -> Result<bool> {
        let empty_db = Ok(ADB::new());
        let from_none = from.is_none();
        let from_db = from.map_or(empty_db, |m| m.db())?;
        let mut ops = adb::diff(&from_db, &to_db);
        if ops.is_empty() {
            return Ok(false);
        }

        if from_none {
            // This may be the first migration. Create the butane_migration table
            ops.push(Operation::AddTableIfNotExists(migrations_table()));
        }

        let mut m = self.new_migration(name);
        // Save the DB for use by other migrations from this one
        for table in to_db.tables() {
            m.write_table(table)?;
        }

        for backend in backends {
            let up_sql = backend.create_migration_sql(&from_db, ops.clone())?;
            let down_sql = backend.create_migration_sql(&to_db, adb::diff(&to_db, &from_db))?;
            m.add_sql(backend.name(), &up_sql, &down_sql)?;
        }

        m.set_migration_from(from.map(|m| m.name().to_string()))?;

        self.add_migration(m)?;
        Ok(true)
    }
}

/// Returns [`ATable`] describing the migration metadata.
pub fn migrations_table() -> ATable {
    let mut table = ATable::new("butane_migrations".to_string());
    let col = AColumn::new(
        "name",
        DeferredSqlType::KnownId(TypeIdentifier::Ty(SqlType::Text)),
        false, // nullable
        true,  // pk
        false, // auto
        false, // unique
        None,  // default
        None,  // references
    );
    table.add_column(col);
    table
}

/// Create a `Migrations` from a filesystem location. The `#[model]`
/// attribute will write migration information to a
/// `butane/migrations` directory under the project directory.
pub fn from_root<P: AsRef<Path>>(path: P) -> FsMigrations {
    FsMigrations::new(path.as_ref().to_path_buf())
}

/// Copies the data in `from` to `to`.
pub fn copy_migration(from: &impl Migration, to: &mut impl MigrationMut) -> Result<()> {
    to.set_migration_from(from.migration_from()?.map(|s| s.to_string()))?;
    let db = from.db()?;
    for table in db.tables() {
        to.write_table(table)?;
    }
    for (k, v) in db.types() {
        to.add_type(k.clone(), v.clone())?;
    }
    for backend_name in from.sql_backends()? {
        let up_sql = from.up_sql(&backend_name)?;
        let down_sql = from.down_sql(&backend_name)?;
        if let (Some(up_sql), Some(down_sql)) = (up_sql, down_sql) {
            to.add_sql(&backend_name, &up_sql, &down_sql)?;
        }
    }
    Ok(())
}

#[derive(Debug, PartialEq)]
struct ButaneMigration {
    name: String,
}

#[async_trait]
impl DataResult for ButaneMigration {
    type DBO = Self;
    const COLUMNS: &'static [Column] = &[Column::new("name", SqlType::Text)];
    fn from_row(row: &dyn db::BackendRow) -> Result<Self> {
        if row.len() != 1usize {
            return Err(Error::BoundsError(
                "Row has the wrong number of columns for this DataResult".to_string(),
            ));
        }
        Ok(ButaneMigration {
            name: FromSql::from_sql_ref(row.get(0, SqlType::Text).unwrap())?,
        })
    }

    fn query() -> query::Query<Self> {
        query::Query::new("butane_migrations")
    }
}

#[async_trait(?Send)]
impl DataObject for ButaneMigration {
    type PKType = String;
    type Fields = (); // we don't need Fields as we never filter
    const PKCOL: &'static str = "name";
    const TABLE: &'static str = "butane_migrations";
    const AUTO_PK: bool = false;
    fn pk(&self) -> &String {
        &self.name
    }
    async fn save(&mut self, conn: &impl ConnectionMethods) -> Result<()> {
        let mut values: Vec<SqlValRef<'_>> = Vec::with_capacity(2usize);
        values.push(self.name.to_sql_ref());
        conn.insert_or_replace(
            Self::TABLE,
            <Self as DataResult>::COLUMNS,
            &Column::new(Self::PKCOL, SqlType::Text),
            &values,
        )
        .await
    }
    async fn delete(&self, conn: &impl ConnectionMethods) -> Result<()> {
        conn.delete(Self::TABLE, Self::PKCOL, self.pk().to_sql())
            .await
    }
}<|MERGE_RESOLUTION|>--- conflicted
+++ resolved
@@ -117,11 +117,8 @@
     }
 }
 
-<<<<<<< HEAD
+/// Extension of [`Migrations`] to modify the series of migrations.
 #[async_trait(?Send)]
-=======
-/// Extension of [`Migrations`] to modify the series of migrations.
->>>>>>> 22573467
 pub trait MigrationsMut: Migrations
 where
     Self::M: MigrationMut,
