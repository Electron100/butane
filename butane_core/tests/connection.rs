--- conflicted
+++ resolved
@@ -63,13 +63,8 @@
     }
 }
 
-<<<<<<< HEAD
 async fn debug_connection(conn: Connection) {
-    let backend_name = conn.backend_name().clone();
-=======
-fn debug_connection(conn: Connection) {
     let backend_name = conn.backend_name();
->>>>>>> 22573467
 
     let debug_str = format!("{:?}", conn);
     if backend_name == "pg" {
