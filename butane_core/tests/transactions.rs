--- conflicted
+++ resolved
@@ -21,13 +21,8 @@
 }
 testall_no_migrate!(rollback_empty_transaction);
 
-<<<<<<< HEAD
 async fn debug_transaction_before_consuming(mut conn: Connection) {
-    let backend_name = conn.backend_name().clone();
-=======
-fn debug_transaction_before_consuming(mut conn: Connection) {
     let backend_name = conn.backend_name();
->>>>>>> 22573467
 
     let tr = conn.transaction().await.unwrap();
 
