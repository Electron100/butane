[package]
name = "butane_test_helper"
version.workspace = true
authors = ["James Oakley <james@electronstudio.org>"]
edition.workspace = true
description = "A test helper for butane"
publish = false
keywords = ["database", "pg", "test"]
categories = ["database"]
license = "MIT OR Apache-2.0"
repository = "https://github.com/Electron100/butane"
documentation = "https://docs.rs/butane/"

[dependencies]
block-id = "0.2"
butane_core = { features = ["pg", "sqlite"], workspace = true }
libc = "0.2"
nonempty.workspace = true
once_cell = { workspace = true }
<<<<<<< HEAD
tokio-postgres = { features = ["with-geo-types-0_7"], workspace = true }
=======
postgres = { features = ["with-geo-types-0_7"], workspace = true }
rand.workspace = true
tempfile.workspace = true
>>>>>>> 22573467
uuid = { features = ["v4"], workspace = true }

[package.metadata.release]
release = false<|MERGE_RESOLUTION|>--- conflicted
+++ resolved
@@ -17,13 +17,9 @@
 libc = "0.2"
 nonempty.workspace = true
 once_cell = { workspace = true }
-<<<<<<< HEAD
 tokio-postgres = { features = ["with-geo-types-0_7"], workspace = true }
-=======
-postgres = { features = ["with-geo-types-0_7"], workspace = true }
 rand.workspace = true
 tempfile.workspace = true
->>>>>>> 22573467
 uuid = { features = ["v4"], workspace = true }
 
 [package.metadata.release]
