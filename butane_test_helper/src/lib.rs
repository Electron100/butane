--- conflicted
+++ resolved
@@ -2,7 +2,9 @@
 //! Macros depend on [`butane_core`], `env_logger` and [`log`].
 #![deny(missing_docs)]
 
-use butane_core::db::{connect, get_backend, pg, sqlite, Backend, Connection, ConnectionSpec};
+use butane_core::db::{
+    connect, get_backend, pg, sqlite, Backend, BackendConnection, Connection, ConnectionSpec,
+};
 use butane_core::migrations::{self, MemMigrations, Migration, Migrations, MigrationsMut};
 use once_cell::sync::Lazy;
 
@@ -13,14 +15,6 @@
 use std::sync::Mutex;
 
 use block_id::{Alphabet, BlockId};
-<<<<<<< HEAD
-=======
-use butane_core::db::{
-    connect, get_backend, pg, sqlite, Backend, BackendConnection, Connection, ConnectionSpec,
-};
-use butane_core::migrations::{self, MemMigrations, Migration, Migrations, MigrationsMut};
-use once_cell::sync::Lazy;
->>>>>>> ccf16bb1
 use uuid::Uuid;
 
 /// Create a postgres [`Connection`].
@@ -189,15 +183,10 @@
     data.connstr.clone()
 }
 
-<<<<<<< HEAD
-/// Populate the database schema.
-pub async fn setup_db(backend: Box<dyn Backend>, conn: &mut Connection, migrate: bool) {
-=======
 /// Create a [`MemMigrations`]` for the "current" migration.
 pub fn create_current_migrations(connection: &Connection) -> MemMigrations {
     let backend = connection.backend();
 
->>>>>>> ccf16bb1
     let mut root = std::env::current_dir().unwrap();
     root.push(".butane/migrations");
     let mut disk_migrations = migrations::from_root(&root);
@@ -226,18 +215,10 @@
 }
 
 /// Populate the database schema.
-pub fn setup_db(conn: &mut Connection) {
+pub async fn setup_db(conn: &mut Connection) {
     let mem_migrations = create_current_migrations(conn);
     log::info!("created current migration");
-<<<<<<< HEAD
-    let to_apply = mem_migrations.unapplied_migrations(conn).await.unwrap();
-    for m in to_apply {
-        log::info!("Applying migration {}", m.name());
-        m.apply(conn).await.unwrap();
-    }
-=======
-    mem_migrations.migrate(conn).unwrap();
->>>>>>> ccf16bb1
+    mem_migrations.migrate(conn).await.unwrap();
 }
 
 /// Create a sqlite [`Connection`].
@@ -267,15 +248,10 @@
                 let backend = butane_core::db::get_backend(&stringify!($backend)).expect("Could not find backend");
                 let $dataname = butane_test_helper::[<$backend _setup>]().await;
                 log::info!("connecting to {}..", &$connstr);
-<<<<<<< HEAD
                 let mut conn = backend.connect(&$connstr).await.expect("Could not connect backend");
-                butane_test_helper::setup_db(backend, &mut conn, $migrate).await;
-=======
-                let mut conn = backend.connect(&$connstr).expect("Could not connect backend");
                 if $migrate {
-                    butane_test_helper::setup_db(&mut conn);
+                    butane_test_helper::setup_db(&mut conn).await;
                 }
->>>>>>> ccf16bb1
                 log::info!("running test on {}..", &$connstr);
                 $fname(conn).await;
                 butane_test_helper::[<$backend _teardown>]($dataname);
