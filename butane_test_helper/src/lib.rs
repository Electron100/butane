//! Test helpers to set up database connections.
//! Macros depend on [`butane_core`], `env_logger` and [`log`].
#![deny(missing_docs)]

<<<<<<< HEAD
use butane_core::db::sync::Connection as ConnectionSync;
use butane_core::db::{
    connect_async, get_backend, pg, sqlite, Backend, Connection, ConnectionSpec,
};
use butane_core::migrations::{self, MemMigrations, Migration, MigrationsMut};
=======
use butane_core::db::{
    connect, get_backend, pg, sqlite, Backend, BackendConnection, Connection, ConnectionSpec,
};
use butane_core::migrations::{self, MemMigrations, Migration, Migrations, MigrationsMut};
>>>>>>> ff8b0c9a
use once_cell::sync::Lazy;

use std::io::{BufRead, BufReader, Read, Write};
use std::ops::Deref;
use std::path::PathBuf;
use std::process::{ChildStderr, Command, Stdio};
use std::sync::Mutex;

use block_id::{Alphabet, BlockId};
use uuid::Uuid;

/// Create a postgres [`Connection`].
pub async fn pg_connection() -> (ConnectionSync, PgSetupData) {
    let backend = get_backend(pg::BACKEND_NAME).unwrap();
    let data = pg_setup().await;
    (backend.connect(&pg_connstr(&data)).unwrap(), data)
}

/// Create a postgres [`ConnectionSpec`].
pub async fn pg_connspec() -> (ConnectionSpec, PgSetupData) {
    let data = pg_setup().await;
    (
        ConnectionSpec::new(pg::BACKEND_NAME, pg_connstr(&data)),
        data,
    )
}

/// Server state for a test PostgreSQL server.
#[derive(Debug)]
pub struct PgServerState {
    /// Temporary directory containing the test server
    pub dir: PathBuf,
    /// Directory for the socket
    pub sockdir: tempfile::TempDir,
    /// Process of the test server
    pub proc: std::process::Child,
    /// stderr from the test server
    pub stderr: BufReader<ChildStderr>,
}
impl Drop for PgServerState {
    fn drop(&mut self) {
        self.proc.kill().ok();
        let mut buf = String::new();
        self.stderr.read_to_string(&mut buf).unwrap();
        if !buf.is_empty() {
            log::warn!("pg shutdown error: {buf}");
        }
        log::info!("Deleting {}", self.dir.display());
        std::fs::remove_dir_all(&self.dir).unwrap();
    }
}

/// Connection spec for a test server.
#[derive(Clone, Debug)]
pub struct PgSetupData {
    /// Connection string
    pub connstr: String,
}

/// Create and start a temporary postgres server instance.
pub fn create_tmp_server() -> PgServerState {
    let seed: u128 = rand::random::<u64>() as u128;
    let instance_id = BlockId::new(Alphabet::alphanumeric(), seed, 8)
        .encode_string(0)
        .unwrap();
    // create a temporary directory
    let dir = std::env::current_dir()
        .unwrap()
        .join("tmp_pg")
        .join(instance_id);
    std::fs::create_dir_all(&dir).unwrap();

    // Run initdb to create a postgres cluster in our temporary director
    let output = Command::new("initdb")
        .arg("-D")
        .arg(&dir)
        .arg("-U")
        .arg("postgres")
        .output()
        .expect("failed to run initdb");
    if !output.status.success() {
        std::io::stdout().write_all(&output.stdout).unwrap();
        std::io::stderr().write_all(&output.stderr).unwrap();
        panic!("postgres initdb failed")
    }

    let sockdir = tempfile::TempDir::new().unwrap();

    // Run postgres to actually create the server
    // See https://www.postgresql.org/docs/current/app-postgres.html for CLI args.
    // PGOPTIONS can be used to set args.
    // PGDATA can be used instead of -D
    let mut proc = Command::new("postgres")
        .arg("-c")
        .arg("logging_collector=false")
        .arg("-D")
        .arg(&dir)
        .arg("-k")
        .arg(sockdir.path())
        .arg("-h")
        .arg("")
        .stderr(Stdio::piped())
        .spawn()
        .expect("failed to run postgres");
    let mut buf = String::new();
    let mut stderr = BufReader::new(proc.stderr.take().unwrap());
    loop {
        buf.clear();
        stderr.read_line(&mut buf).unwrap();
        log::trace!("{buf}");
        if buf.contains("ready to accept connections") {
            break;
        }
        if proc.try_wait().unwrap().is_some() {
            buf.clear();
            stderr.read_to_string(&mut buf).unwrap();
            log::error!("{buf}");
            panic!("postgres process died");
        }
    }
    log::info!("created tmp pg server.");
    unsafe {
        // Try to delete all the pg files when the process exits
        libc::atexit(proc_teardown);
    }
    PgServerState {
        dir,
        sockdir,
        proc,
        stderr,
    }
}

extern "C" fn proc_teardown() {
    drop(TMP_SERVER.deref().lock().unwrap().take());
}

static TMP_SERVER: Lazy<Mutex<Option<PgServerState>>> =
    Lazy::new(|| Mutex::new(Some(create_tmp_server())));

/// Create a running empty postgres database named `butane_test_<uuid>`.
pub async fn pg_setup() -> PgSetupData {
    log::trace!("starting pg_setup");
    // By default we set up a temporary, local postgres server just
    // for this test. This can be overridden by the environment
    // variable BUTANE_PG_CONNSTR
    let connstr = match std::env::var("BUTANE_PG_CONNSTR") {
        Ok(connstr) => connstr,
        Err(_) => {
            let server_mguard = &TMP_SERVER.deref().lock().unwrap();
            let server: &PgServerState = server_mguard.as_ref().unwrap();
            let host = server.sockdir.path().to_str().unwrap();
            format!("host={host} user=postgres")
        }
    };
    let new_dbname = format!("butane_test_{}", Uuid::new_v4().simple());
    log::info!("new db is `{}`", &new_dbname);

    let mut conn = connect_async(&ConnectionSpec::new("pg", &connstr))
        .await
        .unwrap();
    conn.execute(format!("CREATE DATABASE {new_dbname};"))
        .await
        .unwrap();

    let connstr = format!("{connstr} dbname={new_dbname}");
    PgSetupData { connstr }
}

/// Tear down postgres database created by [`pg_setup`].
pub fn pg_teardown(_data: PgSetupData) {
    // All the work is done by the drop implementation
}

/// Obtain the connection string for the postgres database.
pub fn pg_connstr(data: &PgSetupData) -> String {
    data.connstr.clone()
}

/// Create a [`MemMigrations`]` for the "current" migration.
pub fn create_current_migrations(connection: &Connection) -> MemMigrations {
    let backend = connection.backend();

    let mut root = std::env::current_dir().unwrap();
    root.push(".butane/migrations");
    let mut disk_migrations = migrations::from_root(&root);
    let disk_current = disk_migrations.current();
    log::info!("Loading migrations from {:?}", disk_current);
    // Create an in-memory Migrations and write only to that. This
    // allows concurrent tests to avoid stomping on each other and is
    // also faster than real disk writes.
    let mut mem_migrations = MemMigrations::new();
    let mem_current = mem_migrations.current();

    migrations::copy_migration(disk_current, mem_current).unwrap();

    assert!(
        disk_current.db().unwrap().tables().count() != 0,
        "No tables to migrate"
    );

    assert!(
        mem_migrations
            .create_migration(&nonempty::nonempty![backend], "init", None)
            .expect("expected to create migration without error"),
        "expected to create migration"
    );
    mem_migrations
}

/// Populate the database schema.
pub async fn setup_db(conn: &mut Connection) {
    let mem_migrations = create_current_migrations(conn);
    log::info!("created current migration");
<<<<<<< HEAD
    migrations::apply_unapplied_migrations_async(mem_migrations.clone(), conn)
        .await
        .unwrap();
=======
    mem_migrations.migrate(conn).await.unwrap();
>>>>>>> ff8b0c9a
}

/// Create a sqlite [`Connection`].
pub fn sqlite_connection() -> ConnectionSync {
    let backend = get_backend(sqlite::BACKEND_NAME).unwrap();
    backend.connect(":memory:").unwrap()
}

/// Create a sqlite [`ConnectionSpec`].
pub fn sqlite_connspec() -> ConnectionSpec {
    ConnectionSpec::new(sqlite::BACKEND_NAME, ":memory:")
}

/// Setup the test sqlite database.
pub async fn sqlite_setup() {}
/// Tear down the test sqlite database.
pub fn sqlite_teardown(_: ()) {}

/// Wrap `$fname` in a `#[test]` with a `Connection` to `$connstr`.
#[macro_export]
macro_rules! maketest {
    ($fname:ident, $backend:expr, $connstr:expr, $dataname:ident, $migrate:expr) => {
        paste::item! {
            #[tokio::test]
            pub async fn [<$fname _ $backend>]() {
                env_logger::try_init().ok();
                let backend = butane_core::db::get_backend(&stringify!($backend)).expect("Could not find backend");
                let $dataname = butane_test_helper::[<$backend _setup>]().await;
                log::info!("connecting to {}..", &$connstr);
<<<<<<< HEAD
                let mut conn = backend.connect_async(&$connstr).await.expect("Could not connect backend");
                butane_test_helper::setup_db(backend, &mut conn, $migrate).await;
=======
                let mut conn = backend.connect(&$connstr).await.expect("Could not connect backend");
                if $migrate {
                    butane_test_helper::setup_db(&mut conn).await;
                }
>>>>>>> ff8b0c9a
                log::info!("running test on {}..", &$connstr);
                $fname(conn).await;
                butane_test_helper::[<$backend _teardown>]($dataname);
            }
        }
    };
}

/// Wrap `$fname` in a `#[test]` with a postgres `Connection` to `$connstr`.
#[macro_export]
macro_rules! maketest_pg {
    ($fname:ident, $migrate:expr) => {
        maketest!(
            $fname,
            pg,
            &butane_test_helper::pg_connstr(&setup_data),
            setup_data,
            $migrate
        );
    };
}

/// Create a sqlite and postgres `#[test]` that each invoke `$fname` with a [`Connection`] containing the schema.
#[macro_export]
macro_rules! testall {
    ($fname:ident) => {
        cfg_if::cfg_if! {
            if #[cfg(feature = "sqlite")] {
                maketest!($fname, sqlite, &format!(":memory:"), setup_data, true);
            }
        }
        cfg_if::cfg_if! {
            if #[cfg(feature = "pg")] {
                maketest_pg!($fname, true);
            }
        }
    };
}

/// Create a sqlite and postgres `#[test]` that each invoke `$fname` with a [`Connection`] with no schema.
#[macro_export]
macro_rules! testall_no_migrate {
    ($fname:ident) => {
        cfg_if::cfg_if! {
            if #[cfg(feature = "sqlite")] {
                maketest!($fname, sqlite, &format!(":memory:"), setup_data, false);
            }
        }
        cfg_if::cfg_if! {
            if #[cfg(feature = "pg")] {
                maketest_pg!($fname, false);
            }
        }
    };
}<|MERGE_RESOLUTION|>--- conflicted
+++ resolved
@@ -2,18 +2,11 @@
 //! Macros depend on [`butane_core`], `env_logger` and [`log`].
 #![deny(missing_docs)]
 
-<<<<<<< HEAD
 use butane_core::db::sync::Connection as ConnectionSync;
 use butane_core::db::{
-    connect_async, get_backend, pg, sqlite, Backend, Connection, ConnectionSpec,
-};
-use butane_core::migrations::{self, MemMigrations, Migration, MigrationsMut};
-=======
-use butane_core::db::{
-    connect, get_backend, pg, sqlite, Backend, BackendConnection, Connection, ConnectionSpec,
+    connect_async, get_backend, pg, sqlite, Backend, BackendConnection, Connection, ConnectionSpec,
 };
 use butane_core::migrations::{self, MemMigrations, Migration, Migrations, MigrationsMut};
->>>>>>> ff8b0c9a
 use once_cell::sync::Lazy;
 
 use std::io::{BufRead, BufReader, Read, Write};
@@ -228,13 +221,7 @@
 pub async fn setup_db(conn: &mut Connection) {
     let mem_migrations = create_current_migrations(conn);
     log::info!("created current migration");
-<<<<<<< HEAD
-    migrations::apply_unapplied_migrations_async(mem_migrations.clone(), conn)
-        .await
-        .unwrap();
-=======
-    mem_migrations.migrate(conn).await.unwrap();
->>>>>>> ff8b0c9a
+    mem_migrations.migrate_async(conn).await.unwrap();
 }
 
 /// Create a sqlite [`Connection`].
@@ -264,15 +251,10 @@
                 let backend = butane_core::db::get_backend(&stringify!($backend)).expect("Could not find backend");
                 let $dataname = butane_test_helper::[<$backend _setup>]().await;
                 log::info!("connecting to {}..", &$connstr);
-<<<<<<< HEAD
                 let mut conn = backend.connect_async(&$connstr).await.expect("Could not connect backend");
-                butane_test_helper::setup_db(backend, &mut conn, $migrate).await;
-=======
-                let mut conn = backend.connect(&$connstr).await.expect("Could not connect backend");
                 if $migrate {
                     butane_test_helper::setup_db(&mut conn).await;
                 }
->>>>>>> ff8b0c9a
                 log::info!("running test on {}..", &$connstr);
                 $fname(conn).await;
                 butane_test_helper::[<$backend _teardown>]($dataname);
