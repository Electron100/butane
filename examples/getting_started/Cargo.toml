[package]
name = "getting_started"
version = "0.1.0"
authors = ["James Oakley <james@electronstudio.org>"]
license.workspace = true
edition.workspace = true
publish = false

[[bin]]
name = "show_posts"
doc = false

[[bin]]
name = "write_post"
doc = false

[[bin]]
name = "delete_post"
doc = false

[lib]
doc = false

[features]
default = ["pg", "sqlite", "sqlite-bundled"]
pg = ["butane/pg"]
sqlite = ["butane/sqlite"]
sqlite-bundled = ["butane/sqlite-bundled"]

[dependencies]
<<<<<<< HEAD
butane = { features = ["pg", "sqlite"], workspace = true }
tokio = { workspace = true, features = ["macros"] }
=======
butane.workspace = true

[dev-dependencies]
butane_cli.workspace = true
butane_core.workspace = true
butane_test_helper.workspace = true
cfg-if.workspace = true
env_logger.workspace = true
log.workspace = true
paste.workspace = true
>>>>>>> 87456eb9

[package.metadata.release]
release = false<|MERGE_RESOLUTION|>--- conflicted
+++ resolved
@@ -28,11 +28,8 @@
 sqlite-bundled = ["butane/sqlite-bundled"]
 
 [dependencies]
-<<<<<<< HEAD
-butane = { features = ["pg", "sqlite"], workspace = true }
+butane.workspace = true
 tokio = { workspace = true, features = ["macros"] }
-=======
-butane.workspace = true
 
 [dev-dependencies]
 butane_cli.workspace = true
@@ -42,7 +39,6 @@
 env_logger.workspace = true
 log.workspace = true
 paste.workspace = true
->>>>>>> 87456eb9
 
 [package.metadata.release]
 release = false