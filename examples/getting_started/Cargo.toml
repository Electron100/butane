[package]
name = "getting_started"
version = "0.1.0"
authors = ["James Oakley <james@electronstudio.org>"]
edition.workspace = true
publish = false

[[bin]]
name = "show_posts"
doc = false

[[bin]]
name = "write_post"
doc = false

[[bin]]
name = "delete_post"
doc = false

[lib]
doc = false

[dependencies]
<<<<<<< HEAD
butane = { features = ["default", "pg", "sqlite"], workspace = true }
tokio = { workspace = true, features = ["macros"] }
=======
butane = { features = ["pg", "sqlite"], workspace = true }
>>>>>>> 22573467


[package.metadata.release]
release = false<|MERGE_RESOLUTION|>--- conflicted
+++ resolved
@@ -21,13 +21,8 @@
 doc = false
 
 [dependencies]
-<<<<<<< HEAD
-butane = { features = ["default", "pg", "sqlite"], workspace = true }
+butane = { features = ["pg", "sqlite"], workspace = true }
 tokio = { workspace = true, features = ["macros"] }
-=======
-butane = { features = ["pg", "sqlite"], workspace = true }
->>>>>>> 22573467
-
 
 [package.metadata.release]
 release = false