//! Common helpers for the getting_started example CLI.

#![deny(missing_docs)]

pub mod butane_migrations;
pub mod models;

<<<<<<< HEAD
use butane::db::sync::Connection;
use butane::db::ConnectionSpec;
use butane::migrations::{Migration, Migrations};
=======
use butane::db::{Connection, ConnectionSpec};
use butane::migrations::Migrations;
>>>>>>> ff8b0c9a
use butane::prelude::*;
use models::{Blog, Post};

/// Load a [Connection].
pub fn establish_connection() -> Connection {
    let mut connection =
        butane::db::connect(&ConnectionSpec::load(".butane/connection.json").unwrap()).unwrap();
    let migrations = butane_migrations::get_migrations().unwrap();
<<<<<<< HEAD
    let to_apply = migrations.unapplied_migrations(&connection).unwrap();
    for migration in to_apply {
        migration.apply(&mut connection).unwrap();
    }
=======
    migrations.migrate(&mut connection).await.unwrap();
>>>>>>> ff8b0c9a
    connection
}

/// Create a [Blog].
pub fn create_blog(conn: &Connection, name: impl Into<String>) -> Blog {
    let mut blog = Blog::new(name);
    blog.save(conn).unwrap();
    blog
}

/// Create a [Post].
pub fn create_post(conn: &Connection, blog: &Blog, title: String, body: String) -> Post {
    let mut new_post = Post::new(blog, title, body);
    new_post.save(conn).unwrap();
    new_post
}

/// Fetch the first existing [Blog] if one exists.
pub fn existing_blog(conn: &Connection) -> Option<Blog> {
    Blog::query().load_first(conn).unwrap()
}<|MERGE_RESOLUTION|>--- conflicted
+++ resolved
@@ -5,14 +5,9 @@
 pub mod butane_migrations;
 pub mod models;
 
-<<<<<<< HEAD
 use butane::db::sync::Connection;
 use butane::db::ConnectionSpec;
-use butane::migrations::{Migration, Migrations};
-=======
-use butane::db::{Connection, ConnectionSpec};
 use butane::migrations::Migrations;
->>>>>>> ff8b0c9a
 use butane::prelude::*;
 use models::{Blog, Post};
 
@@ -21,14 +16,7 @@
     let mut connection =
         butane::db::connect(&ConnectionSpec::load(".butane/connection.json").unwrap()).unwrap();
     let migrations = butane_migrations::get_migrations().unwrap();
-<<<<<<< HEAD
-    let to_apply = migrations.unapplied_migrations(&connection).unwrap();
-    for migration in to_apply {
-        migration.apply(&mut connection).unwrap();
-    }
-=======
-    migrations.migrate(&mut connection).await.unwrap();
->>>>>>> ff8b0c9a
+    migrations.migrate(&mut connection).unwrap();
     connection
 }
 
