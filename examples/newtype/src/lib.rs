--- conflicted
+++ resolved
@@ -6,13 +6,8 @@
 pub mod models;
 
 use butane::db::{Connection, ConnectionSpec};
-<<<<<<< HEAD
-use butane::migrations;
+use butane::migrations::Migrations;
 use butane::prelude_async::*;
-=======
-use butane::migrations::Migrations;
-use butane::prelude::*;
->>>>>>> ff8b0c9a
 use models::{Blog, Post};
 
 // todo this example doesn't necessarily need to be async
@@ -24,13 +19,7 @@
             .await
             .unwrap();
     let migrations = butane_migrations::get_migrations().unwrap();
-<<<<<<< HEAD
-    migrations::apply_unapplied_migrations_async(migrations, &mut connection)
-        .await
-        .unwrap();
-=======
-    migrations.migrate(&mut connection).await.unwrap();
->>>>>>> ff8b0c9a
+    migrations.migrate_async(&mut connection).await.unwrap();
     connection
 }
 
